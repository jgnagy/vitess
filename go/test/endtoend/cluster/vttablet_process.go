--- conflicted
+++ resolved
@@ -140,15 +140,11 @@
 	}()
 
 	if vttablet.ServingStatus != "" {
-<<<<<<< HEAD
 		if err = vttablet.WaitForTabletStatus(vttablet.ServingStatus); err != nil {
-=======
-		if err = vttablet.WaitForTabletType(vttablet.ServingStatus); err != nil {
 			errFileContent, _ := ioutil.ReadFile(fname)
 			if errFileContent != nil {
 				log.Infof("vttablet error:\n%s\n", string(errFileContent))
 			}
->>>>>>> a56d6413
 			return fmt.Errorf("process '%s' timed out after 10s (err: %s)", vttablet.Name, err)
 		}
 	}
