/*
Copyright 2021 The Vitess Authors.

Licensed under the Apache License, Version 2.0 (the "License");
you may not use this file except in compliance with the License.
You may obtain a copy of the License at

    http://www.apache.org/licenses/LICENSE-2.0

Unless required by applicable law or agreed to in writing, software
distributed under the License is distributed on an "AS IS" BASIS,
WITHOUT WARRANTIES OR CONDITIONS OF ANY KIND, either express or implied.
See the License for the specific language governing permissions and
limitations under the License.
*/

package vtgate

import (
	"context"
	"fmt"
	"testing"

	"github.com/google/go-cmp/cmp"
	"github.com/stretchr/testify/require"

	"vitess.io/vitess/go/mysql"
	"vitess.io/vitess/go/sqltypes"
)

func TestOrderBy(t *testing.T) {
	ctx := context.Background()
	conn, err := mysql.Connect(ctx, &vtParams)
	require.NoError(t, err)
	defer conn.Close()

	defer func() {
		_, _ = exec(t, conn, `delete from t1`)
	}()

	// insert some data.
	checkedExec(t, conn, `insert into t1(id, col) values (100, 123),(10, 12),(1, 13),(1000, 1234)`)

	// Gen4 only supported query.
	assertMatches(t, conn, `select col from t1 order by id`, `[[INT64(13)] [INT64(12)] [INT64(123)] [INT64(1234)]]`)

	// Gen4 unsupported query. v3 supported.
	assertMatches(t, conn, `select col from t1 order by 1`, `[[INT64(12)] [INT64(13)] [INT64(123)] [INT64(1234)]]`)

	// unsupported in v3 and Gen4.
	_, err = exec(t, conn, `select t1.* from t1 order by id`)
	require.Error(t, err)
}

func TestGroupBy(t *testing.T) {
	ctx := context.Background()
	conn, err := mysql.Connect(ctx, &vtParams)
	require.NoError(t, err)
	defer conn.Close()

	defer func() {
		_, _ = exec(t, conn, `delete from t1`)
		_, _ = exec(t, conn, `delete from t2`)
	}()

	// insert some data.
	checkedExec(t, conn, `insert into t1(id, col) values (1, 123),(2, 12),(3, 13),(4, 1234)`)
	checkedExec(t, conn, `insert into t2(id, tcol1, tcol2) values (1, 'A', 'A'),(2, 'B', 'C'),(3, 'A', 'C'),(4, 'C', 'A'),(5, 'A', 'A'),(6, 'B', 'C'),(7, 'B', 'A'),(8, 'C', 'B')`)

	// Gen4 only supported query.
	assertMatches(t, conn, `select tcol2, tcol1, count(id) from t2 group by tcol2, tcol1`,
		`[[VARCHAR("A") VARCHAR("A") INT64(2)] [VARCHAR("A") VARCHAR("B") INT64(1)] [VARCHAR("A") VARCHAR("C") INT64(1)] [VARCHAR("B") VARCHAR("C") INT64(1)] [VARCHAR("C") VARCHAR("A") INT64(1)] [VARCHAR("C") VARCHAR("B") INT64(2)]]`)

	assertMatches(t, conn, `select tcol1, tcol1 from t2 order by tcol1`,
		`[[VARCHAR("A") VARCHAR("A")] [VARCHAR("A") VARCHAR("A")] [VARCHAR("A") VARCHAR("A")] [VARCHAR("B") VARCHAR("B")] [VARCHAR("B") VARCHAR("B")] [VARCHAR("B") VARCHAR("B")] [VARCHAR("C") VARCHAR("C")] [VARCHAR("C") VARCHAR("C")]]`)

	assertMatches(t, conn, `select tcol1, tcol1 from t1 join t2 on t1.id = t2.id order by tcol1`,
		`[[VARCHAR("A") VARCHAR("A")] [VARCHAR("A") VARCHAR("A")] [VARCHAR("B") VARCHAR("B")] [VARCHAR("C") VARCHAR("C")]]`)

	assertMatches(t, conn, `select count(*) k, tcol1, tcol2, "abc" b from t2 group by tcol1, tcol2, b order by k, tcol2, tcol1`,
		`[[INT64(1) VARCHAR("B") VARCHAR("A") VARCHAR("abc")] `+
			`[INT64(1) VARCHAR("C") VARCHAR("A") VARCHAR("abc")] `+
			`[INT64(1) VARCHAR("C") VARCHAR("B") VARCHAR("abc")] `+
			`[INT64(1) VARCHAR("A") VARCHAR("C") VARCHAR("abc")] `+
			`[INT64(2) VARCHAR("A") VARCHAR("A") VARCHAR("abc")] `+
			`[INT64(2) VARCHAR("B") VARCHAR("C") VARCHAR("abc")]]`)
}

<<<<<<< HEAD
func TestJoinBindVars(t *testing.T) {
=======
func TestDistinctAggregationFunc(t *testing.T) {
>>>>>>> 0df3babe
	ctx := context.Background()
	conn, err := mysql.Connect(ctx, &vtParams)
	require.NoError(t, err)
	defer conn.Close()

<<<<<<< HEAD
	defer func() {
		_, _ = exec(t, conn, `delete from t2`)
		_, _ = exec(t, conn, `delete from t3`)
	}()

	checkedExec(t, conn, `insert into t2(id, tcol1, tcol2) values (1, 'A', 'A'),(2, 'B', 'C'),(3, 'A', 'C'),(4, 'C', 'A'),(5, 'A', 'A'),(6, 'B', 'C'),(7, 'B', 'A'),(8, 'C', 'B')`)
	checkedExec(t, conn, `insert into t3(id, tcol1, tcol2) values (1, 'A', 'A'),(2, 'B', 'C'),(3, 'A', 'C'),(4, 'C', 'A'),(5, 'A', 'A'),(6, 'B', 'C'),(7, 'B', 'A'),(8, 'C', 'B')`)

	assertMatches(t, conn, `select t2.tcol1 from t2 join t3 on t2.tcol2 = t3.tcol2 where t2.tcol1 = 'A'`, `[[VARCHAR("A")] [VARCHAR("A")] [VARCHAR("A")] [VARCHAR("A")] [VARCHAR("A")] [VARCHAR("A")] [VARCHAR("A")] [VARCHAR("A")] [VARCHAR("A")] [VARCHAR("A")] [VARCHAR("A")]]`)
=======
	defer exec(t, conn, `delete from t2`)

	// insert some data.
	checkedExec(t, conn, `insert into t2(id, tcol1, tcol2) values (1, 'A', 'A'),(2, 'B', 'C'),(3, 'A', 'C'),(4, 'C', 'A'),(5, 'A', 'A'),(6, 'B', 'C'),(7, 'B', 'A'),(8, 'C', 'A')`)

	// count on primary vindex
	assertMatches(t, conn, `select tcol1, count(distinct id) from t2 group by tcol1`,
		`[[VARCHAR("A") INT64(3)] [VARCHAR("B") INT64(3)] [VARCHAR("C") INT64(2)]]`)

	// count on any column
	assertMatches(t, conn, `select tcol1, count(distinct tcol2) from t2 group by tcol1`,
		`[[VARCHAR("A") INT64(2)] [VARCHAR("B") INT64(2)] [VARCHAR("C") INT64(1)]]`)

	// sum of columns
	assertMatches(t, conn, `select sum(id), sum(tcol1) from t2`,
		`[[DECIMAL(36) FLOAT64(0)]]`)

	// sum on primary vindex
	assertMatches(t, conn, `select tcol1, sum(distinct id) from t2 group by tcol1`,
		`[[VARCHAR("A") DECIMAL(9)] [VARCHAR("B") DECIMAL(15)] [VARCHAR("C") DECIMAL(12)]]`)

	// sum on any column
	assertMatches(t, conn, `select tcol1, sum(distinct tcol2) from t2 group by tcol1`,
		`[[VARCHAR("A") DECIMAL(0)] [VARCHAR("B") DECIMAL(0)] [VARCHAR("C") DECIMAL(0)]]`)
>>>>>>> 0df3babe
}

func assertMatches(t *testing.T, conn *mysql.Conn, query, expected string) {
	t.Helper()
	qr := checkedExec(t, conn, query)
	got := fmt.Sprintf("%v", qr.Rows)
	diff := cmp.Diff(expected, got)
	if diff != "" {
		t.Errorf("Query: %s (-want +got):\n%s", query, diff)
	}
}

func checkedExec(t *testing.T, conn *mysql.Conn, query string) *sqltypes.Result {
	t.Helper()
	qr, err := exec(t, conn, query)
	require.NoError(t, err, "for query: "+query)
	return qr
}

func exec(t *testing.T, conn *mysql.Conn, query string) (*sqltypes.Result, error) {
	t.Helper()
	return conn.ExecuteFetch(query, 1000, true)
}<|MERGE_RESOLUTION|>--- conflicted
+++ resolved
@@ -86,17 +86,12 @@
 			`[INT64(2) VARCHAR("B") VARCHAR("C") VARCHAR("abc")]]`)
 }
 
-<<<<<<< HEAD
 func TestJoinBindVars(t *testing.T) {
-=======
-func TestDistinctAggregationFunc(t *testing.T) {
->>>>>>> 0df3babe
 	ctx := context.Background()
 	conn, err := mysql.Connect(ctx, &vtParams)
 	require.NoError(t, err)
 	defer conn.Close()
 
-<<<<<<< HEAD
 	defer func() {
 		_, _ = exec(t, conn, `delete from t2`)
 		_, _ = exec(t, conn, `delete from t3`)
@@ -106,7 +101,14 @@
 	checkedExec(t, conn, `insert into t3(id, tcol1, tcol2) values (1, 'A', 'A'),(2, 'B', 'C'),(3, 'A', 'C'),(4, 'C', 'A'),(5, 'A', 'A'),(6, 'B', 'C'),(7, 'B', 'A'),(8, 'C', 'B')`)
 
 	assertMatches(t, conn, `select t2.tcol1 from t2 join t3 on t2.tcol2 = t3.tcol2 where t2.tcol1 = 'A'`, `[[VARCHAR("A")] [VARCHAR("A")] [VARCHAR("A")] [VARCHAR("A")] [VARCHAR("A")] [VARCHAR("A")] [VARCHAR("A")] [VARCHAR("A")] [VARCHAR("A")] [VARCHAR("A")] [VARCHAR("A")]]`)
-=======
+}
+
+func TestDistinctAggregationFunc(t *testing.T) {
+	ctx := context.Background()
+	conn, err := mysql.Connect(ctx, &vtParams)
+	require.NoError(t, err)
+	defer conn.Close()
+
 	defer exec(t, conn, `delete from t2`)
 
 	// insert some data.
@@ -131,7 +133,6 @@
 	// sum on any column
 	assertMatches(t, conn, `select tcol1, sum(distinct tcol2) from t2 group by tcol1`,
 		`[[VARCHAR("A") DECIMAL(0)] [VARCHAR("B") DECIMAL(0)] [VARCHAR("C") DECIMAL(0)]]`)
->>>>>>> 0df3babe
 }
 
 func assertMatches(t *testing.T, conn *mysql.Conn, query, expected string) {
