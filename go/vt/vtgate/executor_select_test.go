--- conflicted
+++ resolved
@@ -242,7 +242,7 @@
 	utils.MustMatch(t, result, wantResult, "Mismatch")
 }
 
-func TestSelectUserDefindVariable(t *testing.T) {
+func TestSelectUserDefinedVariable(t *testing.T) {
 	executor, _, _, _ := createExecutorEnv()
 	executor.normalize = true
 	logChan := QueryLogger.Subscribe("Test")
@@ -252,7 +252,6 @@
 	masterSession = &vtgatepb.Session{UserDefinedVariables: createMap([]string{"foo"}, []interface{}{"bar"})}
 	result, err := executorExec(executor, sql, map[string]*querypb.BindVariable{})
 	require.NoError(t, err)
-<<<<<<< HEAD
 	wantResult := &sqltypes.Result{
 		Fields: []*querypb.Field{
 			{Name: "@foo", Type: sqltypes.VarBinary},
@@ -263,14 +262,6 @@
 	}
 	require.NoError(t, err)
 	utils.MustMatch(t, result, wantResult, "Mismatch")
-=======
-	wantQueries := []*querypb.BoundQuery{{
-		Sql:           "select :__vtudvfoo as `@foo` from dual",
-		BindVariables: map[string]*querypb.BindVariable{"__vtudvfoo": sqltypes.BytesBindVariable([]byte("bar"))},
-	}}
-
-	assert.Equal(t, wantQueries, sbc1.Queries)
->>>>>>> 446419e0
 }
 
 func TestFoundRows(t *testing.T) {
