/*
Copyright 2019 The Vitess Authors.

Licensed under the Apache License, Version 2.0 (the "License");
you may not use this file except in compliance with the License.
You may obtain a copy of the License at

    http://www.apache.org/licenses/LICENSE-2.0

Unless required by applicable law or agreed to in writing, software
distributed under the License is distributed on an "AS IS" BASIS,
WITHOUT WARRANTIES OR CONDITIONS OF ANY KIND, either express or implied.
See the License for the specific language governing permissions and
limitations under the License.
*/

package vtgate

import (
	"fmt"
	"reflect"
	"strings"
	"testing"

	"vitess.io/vitess/go/test/utils"

	"github.com/stretchr/testify/assert"
	"github.com/stretchr/testify/require"

	"golang.org/x/net/context"
	"vitess.io/vitess/go/vt/vterrors"

	"vitess.io/vitess/go/sqltypes"
	"vitess.io/vitess/go/vt/discovery"
	_ "vitess.io/vitess/go/vt/vtgate/vindexes"
	"vitess.io/vitess/go/vt/vttablet/sandboxconn"

	querypb "vitess.io/vitess/go/vt/proto/query"
	topodatapb "vitess.io/vitess/go/vt/proto/topodata"
	vtgatepb "vitess.io/vitess/go/vt/proto/vtgate"
	vtrpcpb "vitess.io/vitess/go/vt/proto/vtrpc"
)

func TestPlanSelectNext(t *testing.T) {
	executor, _, _, sbclookup := createExecutorEnvUsing(planAllTheThings)

	query := "select next :n values from user_seq"
	bv := map[string]*querypb.BindVariable{"n": sqltypes.Int64BindVariable(2)}
	_, err := executorExec(executor, query, bv)
	require.NoError(t, err)
	wantQueries := []*querypb.BoundQuery{{
		Sql:           query,
		BindVariables: map[string]*querypb.BindVariable{"n": sqltypes.Int64BindVariable(2)},
	}}

	if !reflect.DeepEqual(sbclookup.Queries, wantQueries) {
		t.Errorf("sbclookup.Queries:\n%v, want\n%v\n", sbclookup.Queries, wantQueries)
	}
}

func TestPlanSelectDBA(t *testing.T) {
	executor, sbc1, _, _ := createExecutorEnvUsing(planAllTheThings)

	query := "select * from INFORMATION_SCHEMA.foo"
	_, err := executor.Execute(
		context.Background(),
		"TestSelectDBA",
		NewSafeSession(&vtgatepb.Session{TargetString: "TestExecutor"}),
		query,
		map[string]*querypb.BindVariable{},
	)
	require.NoError(t, err)
	wantQueries := []*querypb.BoundQuery{{
		Sql:           query,
		BindVariables: map[string]*querypb.BindVariable{},
	}}
	if !reflect.DeepEqual(sbc1.Queries, wantQueries) {
		t.Errorf("sbclookup.Queries: %+v, want %+v\n", sbc1.Queries, wantQueries)
	}
}

func TestPlanUnsharded(t *testing.T) {
	executor, _, _, sbclookup := createExecutorEnvUsing(planAllTheThings)

	_, err := executorExec(executor, "select id from music_user_map where id = 1", nil)
	require.NoError(t, err)
	wantQueries := []*querypb.BoundQuery{{
		Sql:           "select id from music_user_map where id = 1",
		BindVariables: map[string]*querypb.BindVariable{},
	}}
	if !reflect.DeepEqual(sbclookup.Queries, wantQueries) {
		t.Errorf("sbclookup.Queries: %+v, want %+v\n", sbclookup.Queries, wantQueries)
	}
}

func TestPlanUnshardedComments(t *testing.T) {
	executor, _, _, sbclookup := createExecutorEnvUsing(planAllTheThings)

	_, err := executorExec(executor, "/* leading */ select id from music_user_map where id = 1 /* trailing */", nil)
	require.NoError(t, err)
	wantQueries := []*querypb.BoundQuery{{
		Sql:           "/* leading */ select id from music_user_map where id = 1 /* trailing */",
		BindVariables: map[string]*querypb.BindVariable{},
	}}
	if !reflect.DeepEqual(sbclookup.Queries, wantQueries) {
		t.Errorf("sbclookup.Queries: %+v, want %+v\n", sbclookup.Queries, wantQueries)
	}

	_, err = executorExec(executor, "update music_user_map set id = 1 /* trailing */", nil)
	require.NoError(t, err)
	wantQueries = []*querypb.BoundQuery{{
		Sql:           "/* leading */ select id from music_user_map where id = 1 /* trailing */",
		BindVariables: map[string]*querypb.BindVariable{},
	}, {
		Sql:           "update music_user_map set id = 1 /* trailing */",
		BindVariables: map[string]*querypb.BindVariable{},
	}}
	if !reflect.DeepEqual(sbclookup.Queries, wantQueries) {
		t.Errorf("sbclookup.Queries: %+v, want %+v\n", sbclookup.Queries, wantQueries)
	}

	sbclookup.Queries = nil
	_, err = executorExec(executor, "delete from music_user_map /* trailing */", nil)
	require.NoError(t, err)
	wantQueries = []*querypb.BoundQuery{{
		Sql:           "delete from music_user_map /* trailing */",
		BindVariables: map[string]*querypb.BindVariable{},
	}}
	if !reflect.DeepEqual(sbclookup.Queries, wantQueries) {
		t.Errorf("sbclookup.Queries: %+v, want %+v\n", sbclookup.Queries, wantQueries)
	}

	sbclookup.Queries = nil
	_, err = executorExec(executor, "insert into music_user_map values (1) /* trailing */", nil)
	require.NoError(t, err)
	wantQueries = []*querypb.BoundQuery{{
		Sql:           "insert into music_user_map values (1) /* trailing */",
		BindVariables: map[string]*querypb.BindVariable{},
	}}
	if !reflect.DeepEqual(sbclookup.Queries, wantQueries) {
		t.Errorf("sbclookup.Queries: %+v, want %+v\n", sbclookup.Queries, wantQueries)
	}
}

func TestPlanStreamUnsharded(t *testing.T) {
	executor, _, _, _ := createExecutorEnvUsing(planAllTheThings)
	logChan := QueryLogger.Subscribe("Test")
	defer QueryLogger.Unsubscribe(logChan)

	sql := "select id from music_user_map where id = 1"
	result, err := executorStream(executor, sql)
	require.NoError(t, err)
	wantResult := sandboxconn.StreamRowResult
	if !result.Equal(wantResult) {
		t.Errorf("result: %+v, want %+v", result, wantResult)
	}
	testQueryLog(t, logChan, "TestExecuteStream", "SELECT", sql, 1)
}

func TestPlanStreamBuffering(t *testing.T) {
	executor, _, _, sbclookup := createExecutorEnvUsing(planAllTheThings)

	// This test is similar to TestStreamUnsharded except that it returns a Result > 10 bytes,
	// such that the splitting of the Result into multiple Result responses gets tested.
	sbclookup.SetResults([]*sqltypes.Result{{
		Fields: []*querypb.Field{
			{Name: "id", Type: sqltypes.Int32},
			{Name: "col", Type: sqltypes.VarChar},
		},
		Rows: [][]sqltypes.Value{{
			sqltypes.NewInt32(1),
			sqltypes.NewVarChar("01234567890123456789"),
		}, {
			sqltypes.NewInt32(2),
			sqltypes.NewVarChar("12345678901234567890"),
		}},
	}})

	results := make(chan *sqltypes.Result, 10)
	err := executor.StreamExecute(
		context.Background(),
		"TestStreamBuffering",
		NewSafeSession(masterSession),
		"select id from music_user_map where id = 1",
		nil,
		querypb.Target{
			TabletType: topodatapb.TabletType_MASTER,
		},
		func(qr *sqltypes.Result) error {
			results <- qr
			return nil
		},
	)
	close(results)
	require.NoError(t, err)
	wantResults := []*sqltypes.Result{{
		Fields: []*querypb.Field{
			{Name: "id", Type: sqltypes.Int32},
			{Name: "col", Type: sqltypes.VarChar},
		},
	}, {
		Rows: [][]sqltypes.Value{{
			sqltypes.NewInt32(1),
			sqltypes.NewVarChar("01234567890123456789"),
		}},
	}, {
		Rows: [][]sqltypes.Value{{
			sqltypes.NewInt32(2),
			sqltypes.NewVarChar("12345678901234567890"),
		}},
	}}
	var gotResults []*sqltypes.Result
	for r := range results {
		gotResults = append(gotResults, r)
	}
	if !reflect.DeepEqual(gotResults, wantResults) {
		t.Logf("len: %d", len(gotResults))
		for i := range gotResults {
			t.Errorf("Buffered streaming:\n%v, want\n%v", gotResults[i], wantResults[i])
		}
	}
}

func TestPlanSelectLastInsertId(t *testing.T) {
	masterSession.LastInsertId = 52
	executor, _, _, _ := createExecutorEnvUsing(planAllTheThings)
	executor.normalize = true
	logChan := QueryLogger.Subscribe("Test")
	defer QueryLogger.Unsubscribe(logChan)

	sql := "select last_insert_id()"
	result, err := executorExec(executor, sql, map[string]*querypb.BindVariable{})
	wantResult := &sqltypes.Result{
		Fields: []*querypb.Field{
			{Name: "last_insert_id()", Type: sqltypes.Uint64},
		},
		Rows: [][]sqltypes.Value{{
			sqltypes.NewUint64(52),
		}},
	}
	require.NoError(t, err)
	utils.MustMatch(t, result, wantResult, "Mismatch")

}

func TestPlanSelectUserDefindVariable(t *testing.T) {
	executor, _, _, _ := createExecutorEnvUsing(planAllTheThings)
	executor.normalize = true
	logChan := QueryLogger.Subscribe("Test")
	defer QueryLogger.Unsubscribe(logChan)

	sql := "select @foo"
	masterSession = &vtgatepb.Session{UserDefinedVariables: createMap([]string{"foo"}, []interface{}{"bar"})}
	result, err := executorExec(executor, sql, map[string]*querypb.BindVariable{})
	require.NoError(t, err)
<<<<<<< HEAD
	wantResult := &sqltypes.Result{
		Fields: []*querypb.Field{
			{Name: "@foo", Type: sqltypes.VarBinary},
		},
		Rows: [][]sqltypes.Value{{
			sqltypes.NewVarBinary("bar"),
		}},
	}
	require.NoError(t, err)
	utils.MustMatch(t, result, wantResult, "Mismatch")
=======
	wantQueries := []*querypb.BoundQuery{{
		Sql:           "select :__vtudvfoo as `@foo` from dual",
		BindVariables: map[string]*querypb.BindVariable{"__vtudvfoo": sqltypes.BytesBindVariable([]byte("bar"))},
	}}

	assert.Equal(t, wantQueries, sbc1.Queries)
>>>>>>> 446419e0
}

func TestPlanFoundRows(t *testing.T) {
	executor, _, _, _ := createExecutorEnvUsing(planAllTheThings)
	executor.normalize = true
	logChan := QueryLogger.Subscribe("Test")
	defer QueryLogger.Unsubscribe(logChan)

	// run this extra query so we can assert on the number of rows found
	_, err := executorExec(executor, "select 42", map[string]*querypb.BindVariable{})
	require.NoError(t, err)

	sql := "select found_rows()"
	result, err := executorExec(executor, sql, map[string]*querypb.BindVariable{})
	wantResult := &sqltypes.Result{
		Fields: []*querypb.Field{
			{Name: "found_rows()", Type: sqltypes.Uint64},
		},
		Rows: [][]sqltypes.Value{{
			sqltypes.NewUint64(0),
		}},
	}
	require.NoError(t, err)
	utils.MustMatch(t, result, wantResult, "Mismatch")

}

func TestPlanSelectLastInsertIdInUnion(t *testing.T) {
	executor, sbc1, _, _ := createExecutorEnvUsing(planAllTheThings)
	executor.normalize = true
	sql := "select last_insert_id() as id union select id from user"
	_, err := executorExec(executor, sql, map[string]*querypb.BindVariable{})
	require.NoError(t, err)
	wantQueries := []*querypb.BoundQuery{{
		Sql:           "select :__lastInsertId as id from dual union select id from user",
		BindVariables: map[string]*querypb.BindVariable{"__lastInsertId": sqltypes.Uint64BindVariable(0)},
	}}

	assert.Equal(t, wantQueries, sbc1.Queries)
}

func TestPlanSelectLastInsertIdInWhere(t *testing.T) {
	executor, _, _, lookup := createExecutorEnvUsing(planAllTheThings)
	executor.normalize = true
	logChan := QueryLogger.Subscribe("Test")
	defer QueryLogger.Unsubscribe(logChan)

	sql := "select id from music_user_map where id = last_insert_id()"
	_, err := executorExec(executor, sql, map[string]*querypb.BindVariable{})
	require.NoError(t, err)
	wantQueries := []*querypb.BoundQuery{{
		Sql:           "select id from music_user_map where id = :__lastInsertId",
		BindVariables: map[string]*querypb.BindVariable{"__lastInsertId": sqltypes.Uint64BindVariable(0)},
	}}

	assert.Equal(t, wantQueries, lookup.Queries)
}

func TestPlanLastInsertIDInVirtualTable(t *testing.T) {
	executor, sbc1, _, _ := createExecutorEnvUsing(planAllTheThings)
	executor.normalize = true
	result1 := []*sqltypes.Result{{
		Fields: []*querypb.Field{
			{Name: "id", Type: sqltypes.Int32},
			{Name: "col", Type: sqltypes.Int32},
		},
		RowsAffected: 1,
		InsertID:     0,
		Rows: [][]sqltypes.Value{{
			sqltypes.NewInt32(1),
			sqltypes.NewInt32(3),
		}},
	}}
	sbc1.SetResults(result1)
	_, err := executorExec(executor, "select * from (select last_insert_id()) as t", nil)
	require.NoError(t, err)
	wantQueries := []*querypb.BoundQuery{{
		Sql:           "select * from (select :__lastInsertId as `last_insert_id()` from dual) as t",
		BindVariables: map[string]*querypb.BindVariable{"__lastInsertId": sqltypes.Uint64BindVariable(0)},
	}}

	assert.Equal(t, wantQueries, sbc1.Queries)
}

func TestPlanLastInsertIDInSubQueryExpression(t *testing.T) {
	executor, sbc1, _, _ := createExecutorEnvUsing(planAllTheThings)
	executor.normalize = true
	result1 := []*sqltypes.Result{{
		Fields: []*querypb.Field{
			{Name: "id", Type: sqltypes.Int32},
			{Name: "col", Type: sqltypes.Int32},
		},
		RowsAffected: 1,
		InsertID:     0,
		Rows: [][]sqltypes.Value{{
			sqltypes.NewInt32(1),
			sqltypes.NewInt32(3),
		}},
	}}
	sbc1.SetResults(result1)
	_, err := executorExec(executor, "select (select last_insert_id()) as x", nil)
	require.NoError(t, err)
	wantQueries := []*querypb.BoundQuery{{
		Sql:           "select (select :__lastInsertId as `last_insert_id()` from dual) as x from dual",
		BindVariables: map[string]*querypb.BindVariable{"__lastInsertId": sqltypes.Uint64BindVariable(0)},
	}}

	assert.Equal(t, wantQueries, sbc1.Queries)
}

func TestPlanSelectDatabase(t *testing.T) {
	executor, _, _, _ := createExecutorEnvUsing(planAllTheThings)
	executor.normalize = true
	sql := "select database()"
	newSession := *masterSession
	session := NewSafeSession(&newSession)
	session.TargetString = "TestExecutor@master"
	result, err := executor.Execute(
		context.Background(),
		"TestExecute",
		session,
		sql,
		map[string]*querypb.BindVariable{})
	wantResult := &sqltypes.Result{
		Fields: []*querypb.Field{
			{Name: "database()", Type: sqltypes.VarBinary},
		},
		Rows: [][]sqltypes.Value{{
			sqltypes.NewVarBinary("TestExecutor"),
		}},
	}
	require.NoError(t, err)
	utils.MustMatch(t, result, wantResult, "Mismatch")

}

func TestPlanSelectBindvars(t *testing.T) {
	executor, sbc1, sbc2, lookup := createExecutorEnvUsing(planAllTheThings)
	logChan := QueryLogger.Subscribe("Test")
	defer QueryLogger.Unsubscribe(logChan)

	sql := "select id from user where id = :id"
	_, err := executorExec(executor, sql, map[string]*querypb.BindVariable{
		"id": sqltypes.Int64BindVariable(1),
	})
	require.NoError(t, err)
	wantQueries := []*querypb.BoundQuery{{
		Sql:           "select id from user where id = :id",
		BindVariables: map[string]*querypb.BindVariable{"id": sqltypes.Int64BindVariable(1)},
	}}
	if !reflect.DeepEqual(sbc1.Queries, wantQueries) {
		t.Errorf("sbc1.Queries: %+v, want %+v\n", sbc1.Queries, wantQueries)
	}
	if sbc2.Queries != nil {
		t.Errorf("sbc2.Queries: %+v, want nil\n", sbc2.Queries)
	}
	sbc1.Queries = nil
	testQueryLog(t, logChan, "TestExecute", "SELECT", sql, 1)

	// Test with StringBindVariable
	sql = "select id from user where name in (:name1, :name2)"
	_, err = executorExec(executor, sql, map[string]*querypb.BindVariable{
		"name1": sqltypes.BytesBindVariable([]byte("foo1")),
		"name2": sqltypes.BytesBindVariable([]byte("foo2")),
	})
	require.NoError(t, err)
	wantQueries = []*querypb.BoundQuery{{
		Sql: "select id from user where name in ::__vals",
		BindVariables: map[string]*querypb.BindVariable{
			"name1":  sqltypes.BytesBindVariable([]byte("foo1")),
			"name2":  sqltypes.BytesBindVariable([]byte("foo2")),
			"__vals": sqltypes.TestBindVariable([]interface{}{"foo1", "foo2"}),
		},
	}}
	if !reflect.DeepEqual(sbc1.Queries, wantQueries) {
		t.Errorf("sbc1.Queries: %+v, want %+v\n", sbc1.Queries, wantQueries)
	}
	sbc1.Queries = nil
	testQueryLog(t, logChan, "VindexLookup", "SELECT", "select user_id from name_user_map where name = :name", 1)
	testQueryLog(t, logChan, "VindexLookup", "SELECT", "select user_id from name_user_map where name = :name", 1)
	testQueryLog(t, logChan, "TestExecute", "SELECT", sql, 1)

	// Test with BytesBindVariable
	sql = "select id from user where name in (:name1, :name2)"
	_, err = executorExec(executor, sql, map[string]*querypb.BindVariable{
		"name1": sqltypes.BytesBindVariable([]byte("foo1")),
		"name2": sqltypes.BytesBindVariable([]byte("foo2")),
	})
	require.NoError(t, err)
	wantQueries = []*querypb.BoundQuery{{
		Sql: "select id from user where name in ::__vals",
		BindVariables: map[string]*querypb.BindVariable{
			"name1":  sqltypes.BytesBindVariable([]byte("foo1")),
			"name2":  sqltypes.BytesBindVariable([]byte("foo2")),
			"__vals": sqltypes.TestBindVariable([]interface{}{[]byte("foo1"), []byte("foo2")}),
		},
	}}
	if !reflect.DeepEqual(sbc1.Queries, wantQueries) {
		t.Errorf("sbc1.Queries: %+v, want %+v\n", sbc1.Queries, wantQueries)
	}

	testQueryLog(t, logChan, "VindexLookup", "SELECT", "select user_id from name_user_map where name = :name", 1)
	testQueryLog(t, logChan, "VindexLookup", "SELECT", "select user_id from name_user_map where name = :name", 1)
	testQueryLog(t, logChan, "TestExecute", "SELECT", sql, 1)

	// Test no match in the lookup vindex
	sbc1.Queries = nil
	lookup.Queries = nil
	lookup.SetResults([]*sqltypes.Result{{
		Fields: []*querypb.Field{
			{Name: "user_id", Type: sqltypes.Int32},
		},
		RowsAffected: 0,
		InsertID:     0,
		Rows:         [][]sqltypes.Value{},
	}})

	sql = "select id from user where name = :name"
	_, err = executorExec(executor, sql, map[string]*querypb.BindVariable{
		"name": sqltypes.StringBindVariable("nonexistent"),
	})
	require.NoError(t, err)

	// When there are no matching rows in the vindex, vtgate still needs the field info
	wantQueries = []*querypb.BoundQuery{{
		Sql: "select id from user where 1 != 1",
		BindVariables: map[string]*querypb.BindVariable{
			"name": sqltypes.StringBindVariable("nonexistent"),
		},
	}}
	if !reflect.DeepEqual(sbc1.Queries, wantQueries) {
		t.Errorf("sbc1.Queries: %+v, want %+v\n", sbc1.Queries, wantQueries)
	}

	wantLookupQueries := []*querypb.BoundQuery{{
		Sql: "select user_id from name_user_map where name = :name",
		BindVariables: map[string]*querypb.BindVariable{
			"name": sqltypes.StringBindVariable("nonexistent"),
		},
	}}
	if !reflect.DeepEqual(lookup.Queries, wantLookupQueries) {
		t.Errorf("lookup.Queries: %+v, want %+v\n", lookup.Queries, wantLookupQueries)
	}

	testQueryLog(t, logChan, "VindexLookup", "SELECT", "select user_id from name_user_map where name = :name", 1)
	testQueryLog(t, logChan, "TestExecute", "SELECT", sql, 1)

}

func TestPlanSelectEqual(t *testing.T) {
	executor, sbc1, sbc2, sbclookup := createExecutorEnvUsing(planAllTheThings)

	_, err := executorExec(executor, "select id from user where id = 1", nil)
	require.NoError(t, err)
	wantQueries := []*querypb.BoundQuery{{
		Sql:           "select id from user where id = 1",
		BindVariables: map[string]*querypb.BindVariable{},
	}}
	if !reflect.DeepEqual(sbc1.Queries, wantQueries) {
		t.Errorf("sbc1.Queries: %+v, want %+v\n", sbc1.Queries, wantQueries)
	}
	if sbc2.Queries != nil {
		t.Errorf("sbc2.Queries: %+v, want nil\n", sbc2.Queries)
	}
	sbc1.Queries = nil

	_, err = executorExec(executor, "select id from user where id = 3", nil)
	require.NoError(t, err)
	wantQueries = []*querypb.BoundQuery{{
		Sql:           "select id from user where id = 3",
		BindVariables: map[string]*querypb.BindVariable{},
	}}
	if !reflect.DeepEqual(sbc2.Queries, wantQueries) {
		t.Errorf("sbc2.Queries: %+v, want %+v\n", sbc2.Queries, wantQueries)
	}
	if execCount := sbc1.ExecCount.Get(); execCount != 1 {
		t.Errorf("sbc1.ExecCount: %v, want 1\n", execCount)
	}
	if sbc1.Queries != nil {
		t.Errorf("sbc1.Queries: %+v, want nil\n", sbc1.Queries)
	}
	sbc2.Queries = nil

	_, err = executorExec(executor, "select id from user where id = '3'", nil)
	require.NoError(t, err)
	wantQueries = []*querypb.BoundQuery{{
		Sql:           "select id from user where id = '3'",
		BindVariables: map[string]*querypb.BindVariable{},
	}}
	if !reflect.DeepEqual(sbc2.Queries, wantQueries) {
		t.Errorf("sbc2.Queries: %+v, want %+v\n", sbc2.Queries, wantQueries)
	}
	if execCount := sbc1.ExecCount.Get(); execCount != 1 {
		t.Errorf("sbc1.ExecCount: %v, want 1\n", execCount)
	}
	if sbc1.Queries != nil {
		t.Errorf("sbc1.Queries: %+v, want nil\n", sbc1.Queries)
	}
	sbc2.Queries = nil

	_, err = executorExec(executor, "select id from user where name = 'foo'", nil)
	require.NoError(t, err)
	wantQueries = []*querypb.BoundQuery{{
		Sql:           "select id from user where name = 'foo'",
		BindVariables: map[string]*querypb.BindVariable{},
	}}
	if !reflect.DeepEqual(sbc1.Queries, wantQueries) {
		t.Errorf("sbc1.Queries: %+v, want %+v\n", sbc1.Queries, wantQueries)
	}
	wantQueries = []*querypb.BoundQuery{{
		Sql: "select user_id from name_user_map where name = :name",
		BindVariables: map[string]*querypb.BindVariable{
			"name": sqltypes.BytesBindVariable([]byte("foo")),
		},
	}}
	if !reflect.DeepEqual(sbclookup.Queries, wantQueries) {
		t.Errorf("sbclookup.Queries: %+v, want %+v\n", sbclookup.Queries, wantQueries)
	}
}

func TestPlanSelectDual(t *testing.T) {
	executor, sbc1, _, lookup := createExecutorEnvUsing(planAllTheThings)

	_, err := executorExec(executor, "select @@aa.bb from dual", nil)
	require.NoError(t, err)
	wantQueries := []*querypb.BoundQuery{{
		Sql:           "select @@aa.bb from dual",
		BindVariables: map[string]*querypb.BindVariable{},
	}}
	if !reflect.DeepEqual(sbc1.Queries, wantQueries) {
		t.Errorf("sbc1.Queries: %+v, want %+v\n", sbc1.Queries, wantQueries)
	}

	_, err = executorExec(executor, "select @@aa.bb from TestUnsharded.dual", nil)
	require.NoError(t, err)
	if !reflect.DeepEqual(lookup.Queries, wantQueries) {
		t.Errorf("sbc1.Queries: %+v, want %+v\n", sbc1.Queries, wantQueries)
	}
}

func TestPlanSelectComments(t *testing.T) {
	executor, sbc1, sbc2, _ := createExecutorEnvUsing(planAllTheThings)

	_, err := executorExec(executor, "/* leading */ select id from user where id = 1 /* trailing */", nil)
	require.NoError(t, err)
	wantQueries := []*querypb.BoundQuery{{
		Sql:           "/* leading */ select id from user where id = 1 /* trailing */",
		BindVariables: map[string]*querypb.BindVariable{},
	}}
	if !reflect.DeepEqual(sbc1.Queries, wantQueries) {
		t.Errorf("sbc1.Queries: %+v, want %+v\n", sbc1.Queries, wantQueries)
	}
	if sbc2.Queries != nil {
		t.Errorf("sbc2.Queries: %+v, want nil\n", sbc2.Queries)
	}
	sbc1.Queries = nil
}

func TestPlanSelectNormalize(t *testing.T) {
	executor, sbc1, sbc2, _ := createExecutorEnvUsing(planAllTheThings)
	executor.normalize = true

	_, err := executorExec(executor, "/* leading */ select id from user where id = 1 /* trailing */", nil)
	require.NoError(t, err)
	wantQueries := []*querypb.BoundQuery{{
		Sql: "/* leading */ select id from user where id = :vtg1 /* trailing */",
		BindVariables: map[string]*querypb.BindVariable{
			"vtg1": sqltypes.TestBindVariable(int64(1)),
		},
	}}
	if !reflect.DeepEqual(sbc1.Queries, wantQueries) {
		t.Errorf("sbc1.Queries: %+v, want %+v\n", sbc1.Queries, wantQueries)
	}
	if sbc2.Queries != nil {
		t.Errorf("sbc2.Queries: %+v, want nil\n", sbc2.Queries)
	}
	sbc1.Queries = nil

	// Force the query to go to the "wrong" shard and ensure that normalization still happens
	masterSession.TargetString = "TestExecutor/40-60"
	_, err = executorExec(executor, "/* leading */ select id from user where id = 1 /* trailing */", nil)
	require.NoError(t, err)
	wantQueries = []*querypb.BoundQuery{{
		Sql: "/* leading */ select id from user where id = :vtg1 /* trailing */",
		BindVariables: map[string]*querypb.BindVariable{
			"vtg1": sqltypes.TestBindVariable(int64(1)),
		},
	}}
	if sbc1.Queries != nil {
		t.Errorf("sbc1.Queries: %+v, want nil\n", sbc1.Queries)
	}
	if !reflect.DeepEqual(sbc2.Queries, wantQueries) {
		t.Errorf("sbc2.Queries: %+v, want %+v\n", sbc2.Queries, wantQueries)
	}
	sbc2.Queries = nil
	masterSession.TargetString = ""
}

func TestPlanSelectCaseSensitivity(t *testing.T) {
	executor, sbc1, sbc2, _ := createExecutorEnvUsing(planAllTheThings)

	_, err := executorExec(executor, "select Id from user where iD = 1", nil)
	require.NoError(t, err)
	wantQueries := []*querypb.BoundQuery{{
		Sql:           "select Id from user where iD = 1",
		BindVariables: map[string]*querypb.BindVariable{},
	}}
	if !reflect.DeepEqual(sbc1.Queries, wantQueries) {
		t.Errorf("sbc1.Queries: %+v, want %+v\n", sbc1.Queries, wantQueries)
	}
	if sbc2.Queries != nil {
		t.Errorf("sbc2.Queries: %+v, want nil\n", sbc2.Queries)
	}
	sbc1.Queries = nil
}

func TestPlanStreamSelectEqual(t *testing.T) {
	executor, _, _, _ := createExecutorEnvUsing(planAllTheThings)

	sql := "select id from user where id = 1"
	result, err := executorStream(executor, sql)
	require.NoError(t, err)
	wantResult := sandboxconn.StreamRowResult
	if !result.Equal(wantResult) {
		t.Errorf("result: %+v, want %+v", result, wantResult)
	}
}

func TestPlanSelectKeyRange(t *testing.T) {
	executor, sbc1, sbc2, _ := createExecutorEnvUsing(planAllTheThings)

	_, err := executorExec(executor, "select krcol_unique, krcol from keyrange_table where krcol = 1", nil)
	require.NoError(t, err)
	wantQueries := []*querypb.BoundQuery{{
		Sql:           "select krcol_unique, krcol from keyrange_table where krcol = 1",
		BindVariables: map[string]*querypb.BindVariable{},
	}}
	if !reflect.DeepEqual(sbc1.Queries, wantQueries) {
		t.Errorf("sbc1.Queries: %+v, want %+v\n", sbc1.Queries, wantQueries)
	}
	if sbc2.Queries != nil {
		t.Errorf("sbc2.Queries: %+v, want nil\n", sbc2.Queries)
	}
	sbc1.Queries = nil
}

func TestPlanSelectKeyRangeUnique(t *testing.T) {
	executor, sbc1, sbc2, _ := createExecutorEnvUsing(planAllTheThings)

	_, err := executorExec(executor, "select krcol_unique, krcol from keyrange_table where krcol_unique = 1", nil)
	require.NoError(t, err)
	wantQueries := []*querypb.BoundQuery{{
		Sql:           "select krcol_unique, krcol from keyrange_table where krcol_unique = 1",
		BindVariables: map[string]*querypb.BindVariable{},
	}}
	if !reflect.DeepEqual(sbc1.Queries, wantQueries) {
		t.Errorf("sbc1.Queries: %+v, want %+v\n", sbc1.Queries, wantQueries)
	}
	if sbc2.Queries != nil {
		t.Errorf("sbc2.Queries: %+v, want nil\n", sbc2.Queries)
	}
	sbc1.Queries = nil
}

func TestPlanSelectIN(t *testing.T) {
	executor, sbc1, sbc2, sbclookup := createExecutorEnvUsing(planAllTheThings)

	// Constant in IN clause is just a number, not a bind variable.
	_, err := executorExec(executor, "select id from user where id in (1)", nil)
	require.NoError(t, err)
	wantQueries := []*querypb.BoundQuery{{
		Sql: "select id from user where id in ::__vals",
		BindVariables: map[string]*querypb.BindVariable{
			"__vals": sqltypes.TestBindVariable([]interface{}{int64(1)}),
		},
	}}
	if !reflect.DeepEqual(sbc1.Queries, wantQueries) {
		t.Errorf("sbc1.Queries: %+v, want %+v\n", sbc1.Queries, wantQueries)
	}
	if sbc2.Queries != nil {
		t.Errorf("sbc2.Queries: %+v, want nil\n", sbc2.Queries)
	}

	// Constants in IN clause are just numbers, not bind variables.
	// They result in two different queries on two shards.
	sbc1.Queries = nil
	sbc2.Queries = nil
	_, err = executorExec(executor, "select id from user where id in (1, 3)", nil)
	require.NoError(t, err)
	wantQueries = []*querypb.BoundQuery{{
		Sql: "select id from user where id in ::__vals",
		BindVariables: map[string]*querypb.BindVariable{
			"__vals": sqltypes.TestBindVariable([]interface{}{int64(1)}),
		},
	}}
	if !reflect.DeepEqual(sbc1.Queries, wantQueries) {
		t.Errorf("sbc1.Queries: %+v, want %+v\n", sbc1.Queries, wantQueries)
	}
	wantQueries = []*querypb.BoundQuery{{
		Sql: "select id from user where id in ::__vals",
		BindVariables: map[string]*querypb.BindVariable{
			"__vals": sqltypes.TestBindVariable([]interface{}{int64(3)}),
		},
	}}
	if !reflect.DeepEqual(sbc2.Queries, wantQueries) {
		t.Errorf("sbc2.Queries: %+v, want %+v\n", sbc2.Queries, wantQueries)
	}

	// In is a bind variable list, that will end up on two shards.
	// This is using an []interface{} for the bind variable list.
	sbc1.Queries = nil
	sbc2.Queries = nil
	_, err = executorExec(executor, "select id from user where id in ::vals", map[string]*querypb.BindVariable{
		"vals": sqltypes.TestBindVariable([]interface{}{int64(1), int64(3)}),
	})
	require.NoError(t, err)
	wantQueries = []*querypb.BoundQuery{{
		Sql: "select id from user where id in ::__vals",
		BindVariables: map[string]*querypb.BindVariable{
			"__vals": sqltypes.TestBindVariable([]interface{}{int64(1)}),
			"vals":   sqltypes.TestBindVariable([]interface{}{int64(1), int64(3)}),
		},
	}}
	if !reflect.DeepEqual(sbc1.Queries, wantQueries) {
		t.Errorf("sbc1.Queries: %+v, want %+v\n", sbc1.Queries, wantQueries)
	}
	wantQueries = []*querypb.BoundQuery{{
		Sql: "select id from user where id in ::__vals",
		BindVariables: map[string]*querypb.BindVariable{
			"__vals": sqltypes.TestBindVariable([]interface{}{int64(3)}),
			"vals":   sqltypes.TestBindVariable([]interface{}{int64(1), int64(3)}),
		},
	}}
	if !reflect.DeepEqual(sbc2.Queries, wantQueries) {
		t.Errorf("sbc2.Queries: %+v, want %+v\n", sbc2.Queries, wantQueries)
	}

	// Convert a non-list bind variable.
	sbc1.Queries = nil
	sbc2.Queries = nil
	_, err = executorExec(executor, "select id from user where name = 'foo'", nil)
	require.NoError(t, err)
	wantQueries = []*querypb.BoundQuery{{
		Sql:           "select id from user where name = 'foo'",
		BindVariables: map[string]*querypb.BindVariable{},
	}}
	if !reflect.DeepEqual(sbc1.Queries, wantQueries) {
		t.Errorf("sbc1.Queries: %+v, want %+v\n", sbc1.Queries, wantQueries)
	}
	wantQueries = []*querypb.BoundQuery{{
		Sql: "select user_id from name_user_map where name = :name",
		BindVariables: map[string]*querypb.BindVariable{
			"name": sqltypes.BytesBindVariable([]byte("foo")),
		},
	}}
	if !reflect.DeepEqual(sbclookup.Queries, wantQueries) {
		t.Errorf("sbclookup.Queries: %+v, want %+v\n", sbclookup.Queries, wantQueries)
	}
}

func TestPlanStreamSelectIN(t *testing.T) {
	executor, _, _, sbclookup := createExecutorEnvUsing(planAllTheThings)

	sql := "select id from user where id in (1)"
	result, err := executorStream(executor, sql)
	require.NoError(t, err)
	wantResult := sandboxconn.StreamRowResult
	if !result.Equal(wantResult) {
		t.Errorf("result: %+v, want %+v", result, wantResult)
	}

	sql = "select id from user where id in (1, 3)"
	result, err = executorStream(executor, sql)
	require.NoError(t, err)
	wantResult = &sqltypes.Result{
		Fields: sandboxconn.StreamRowResult.Fields,
		Rows: [][]sqltypes.Value{
			sandboxconn.StreamRowResult.Rows[0],
			sandboxconn.StreamRowResult.Rows[0],
		},
		RowsAffected: 0,
	}
	if !result.Equal(wantResult) {
		t.Errorf("result: %+v, want %+v", result, wantResult)
	}

	sql = "select id from user where name = 'foo'"
	result, err = executorStream(executor, sql)
	require.NoError(t, err)
	wantResult = sandboxconn.StreamRowResult
	if !result.Equal(wantResult) {
		t.Errorf("result: %+v, want %+v", result, wantResult)
	}

	wantQueries := []*querypb.BoundQuery{{
		Sql: "select user_id from name_user_map where name = :name",
		BindVariables: map[string]*querypb.BindVariable{
			"name": sqltypes.BytesBindVariable([]byte("foo")),
		},
	}}
	if !reflect.DeepEqual(sbclookup.Queries, wantQueries) {
		t.Errorf("sbclookup.Queries: %+v, want %+v\n", sbclookup.Queries, wantQueries)
	}
}

func TestPlanSelectScatter(t *testing.T) {
	// Special setup: Don't use createExecutorEnv.
	cell := "aa"
	hc := discovery.NewFakeHealthCheck()
	s := createSandbox("TestExecutor")
	s.VSchema = executorVSchema
	getSandbox(KsTestUnsharded).VSchema = unshardedVSchema
	serv := new(sandboxTopo)
	resolver := newTestResolver(hc, serv, cell)
	shards := []string{"-20", "20-40", "40-60", "60-80", "80-a0", "a0-c0", "c0-e0", "e0-"}
	var conns []*sandboxconn.SandboxConn
	for _, shard := range shards {
		sbc := hc.AddTestTablet(cell, shard, 1, "TestExecutor", shard, topodatapb.TabletType_MASTER, true, 1, nil)
		conns = append(conns, sbc)
	}
	executor := NewExecutor(context.Background(), serv, cell, resolver, false, testBufferSize, testCacheSize)
	logChan := QueryLogger.Subscribe("Test")
	defer QueryLogger.Unsubscribe(logChan)

	_, err := executorExec(executor, "select id from user", nil)
	require.NoError(t, err)
	wantQueries := []*querypb.BoundQuery{{
		Sql:           "select id from user",
		BindVariables: map[string]*querypb.BindVariable{},
	}}
	for _, conn := range conns {
		if !reflect.DeepEqual(conn.Queries, wantQueries) {
			t.Errorf("conn.Queries = %#v, want %#v", conn.Queries, wantQueries)
		}
	}
	testQueryLog(t, logChan, "TestExecute", "SELECT", wantQueries[0].Sql, 8)
}

func TestPlanSelectScatterPartial(t *testing.T) {
	// Special setup: Don't use createExecutorEnv.
	cell := "aa"
	hc := discovery.NewFakeHealthCheck()
	s := createSandbox("TestExecutor")
	s.VSchema = executorVSchema
	getSandbox(KsTestUnsharded).VSchema = unshardedVSchema
	serv := new(sandboxTopo)
	resolver := newTestResolver(hc, serv, cell)
	shards := []string{"-20", "20-40", "40-60", "60-80", "80-a0", "a0-c0", "c0-e0", "e0-"}
	var conns []*sandboxconn.SandboxConn
	for _, shard := range shards {
		sbc := hc.AddTestTablet(cell, shard, 1, "TestExecutor", shard, topodatapb.TabletType_MASTER, true, 1, nil)
		conns = append(conns, sbc)
	}

	executor := NewExecutor(context.Background(), serv, cell, resolver, false, testBufferSize, testCacheSize)
	logChan := QueryLogger.Subscribe("Test")
	defer QueryLogger.Unsubscribe(logChan)

	// Fail 1 of N without the directive fails the whole operation
	conns[2].MustFailCodes[vtrpcpb.Code_RESOURCE_EXHAUSTED] = 1000
	results, err := executorExec(executor, "select id from user", nil)
	wantErr := "TestExecutor.40-60.master, used tablet: aa-0 (40-60)"
	if err == nil || !strings.Contains(err.Error(), wantErr) {
		t.Errorf("want error %v, got %v", wantErr, err)
	}
	if vterrors.Code(err) != vtrpcpb.Code_RESOURCE_EXHAUSTED {
		t.Errorf("want error code Code_RESOURCE_EXHAUSTED, but got %v", vterrors.Code(err))
	}
	if results != nil {
		t.Errorf("want nil results, got %v", results)
	}
	testQueryLog(t, logChan, "TestExecute", "SELECT", "select id from user", 8)

	// Fail 1 of N with the directive succeeds with 7 rows
	results, err = executorExec(executor, "select /*vt+ SCATTER_ERRORS_AS_WARNINGS=1 */ id from user", nil)
	require.NoError(t, err)
	if results == nil || len(results.Rows) != 7 {
		t.Errorf("want 7 results, got %v", results)
	}
	testQueryLog(t, logChan, "TestExecute", "SELECT", "select /*vt+ SCATTER_ERRORS_AS_WARNINGS=1 */ id from user", 8)

	// Even if all shards fail the operation succeeds with 0 rows
	conns[0].MustFailCodes[vtrpcpb.Code_RESOURCE_EXHAUSTED] = 1000
	conns[1].MustFailCodes[vtrpcpb.Code_RESOURCE_EXHAUSTED] = 1000
	conns[3].MustFailCodes[vtrpcpb.Code_RESOURCE_EXHAUSTED] = 1000
	conns[4].MustFailCodes[vtrpcpb.Code_RESOURCE_EXHAUSTED] = 1000
	conns[5].MustFailCodes[vtrpcpb.Code_RESOURCE_EXHAUSTED] = 1000
	conns[6].MustFailCodes[vtrpcpb.Code_RESOURCE_EXHAUSTED] = 1000
	conns[7].MustFailCodes[vtrpcpb.Code_RESOURCE_EXHAUSTED] = 1000

	results, err = executorExec(executor, "select /*vt+ SCATTER_ERRORS_AS_WARNINGS=1 */ id from user", nil)
	require.NoError(t, err)
	if results == nil || len(results.Rows) != 0 {
		t.Errorf("want 0 result rows, got %v", results)
	}
	testQueryLog(t, logChan, "TestExecute", "SELECT", "select /*vt+ SCATTER_ERRORS_AS_WARNINGS=1 */ id from user", 8)
}

func TestPlanStreamSelectScatter(t *testing.T) {
	// Special setup: Don't use createExecutorEnv.
	cell := "aa"
	hc := discovery.NewFakeHealthCheck()
	s := createSandbox("TestExecutor")
	s.VSchema = executorVSchema
	getSandbox(KsTestUnsharded).VSchema = unshardedVSchema
	serv := new(sandboxTopo)
	resolver := newTestResolver(hc, serv, cell)
	shards := []string{"-20", "20-40", "40-60", "60-80", "80-a0", "a0-c0", "c0-e0", "e0-"}
	for _, shard := range shards {
		_ = hc.AddTestTablet(cell, shard, 1, "TestExecutor", shard, topodatapb.TabletType_MASTER, true, 1, nil)
	}
	executor := NewExecutor(context.Background(), serv, cell, resolver, false, testBufferSize, testCacheSize)

	sql := "select id from user"
	result, err := executorStream(executor, sql)
	require.NoError(t, err)
	wantResult := &sqltypes.Result{
		Fields: sandboxconn.SingleRowResult.Fields,
		Rows: [][]sqltypes.Value{
			sandboxconn.StreamRowResult.Rows[0],
			sandboxconn.StreamRowResult.Rows[0],
			sandboxconn.StreamRowResult.Rows[0],
			sandboxconn.StreamRowResult.Rows[0],
			sandboxconn.StreamRowResult.Rows[0],
			sandboxconn.StreamRowResult.Rows[0],
			sandboxconn.StreamRowResult.Rows[0],
			sandboxconn.StreamRowResult.Rows[0],
		},
	}
	if !result.Equal(wantResult) {
		t.Errorf("result: %+v, want %+v", result, wantResult)
	}
}

// TestSelectScatterOrderBy will run an ORDER BY query that will scatter out to 8 shards and return the 8 rows (one per shard) sorted.
func TestPlanSelectScatterOrderBy(t *testing.T) {
	// Special setup: Don't use createExecutorEnv.
	cell := "aa"
	hc := discovery.NewFakeHealthCheck()
	s := createSandbox("TestExecutor")
	s.VSchema = executorVSchema
	getSandbox(KsTestUnsharded).VSchema = unshardedVSchema
	serv := new(sandboxTopo)
	resolver := newTestResolver(hc, serv, cell)
	shards := []string{"-20", "20-40", "40-60", "60-80", "80-a0", "a0-c0", "c0-e0", "e0-"}
	var conns []*sandboxconn.SandboxConn
	for i, shard := range shards {
		sbc := hc.AddTestTablet(cell, shard, 1, "TestExecutor", shard, topodatapb.TabletType_MASTER, true, 1, nil)
		sbc.SetResults([]*sqltypes.Result{{
			Fields: []*querypb.Field{
				{Name: "col1", Type: sqltypes.Int32},
				{Name: "col2", Type: sqltypes.Int32},
			},
			RowsAffected: 1,
			InsertID:     0,
			Rows: [][]sqltypes.Value{{
				sqltypes.NewInt32(1),
				// i%4 ensures that there are duplicates across shards.
				// This will allow us to test that cross-shard ordering
				// still works correctly.
				sqltypes.NewInt32(int32(i % 4)),
			}},
		}})
		conns = append(conns, sbc)
	}
	executor := NewExecutor(context.Background(), serv, cell, resolver, false, testBufferSize, testCacheSize)

	query := "select col1, col2 from user order by col2 desc"
	gotResult, err := executorExec(executor, query, nil)
	require.NoError(t, err)

	wantQueries := []*querypb.BoundQuery{{
		Sql:           query,
		BindVariables: map[string]*querypb.BindVariable{},
	}}
	for _, conn := range conns {
		if !reflect.DeepEqual(conn.Queries, wantQueries) {
			t.Errorf("conn.Queries = %#v, want %#v", conn.Queries, wantQueries)
		}
	}

	wantResult := &sqltypes.Result{
		Fields: []*querypb.Field{
			{Name: "col1", Type: sqltypes.Int32},
			{Name: "col2", Type: sqltypes.Int32},
		},
		RowsAffected: 8,
		InsertID:     0,
	}
	for i := 0; i < 4; i++ {
		// There should be a duplicate for each row returned.
		for j := 0; j < 2; j++ {
			row := []sqltypes.Value{
				sqltypes.NewInt32(1),
				sqltypes.NewInt32(int32(3 - i)),
			}
			wantResult.Rows = append(wantResult.Rows, row)
		}
	}
	if !reflect.DeepEqual(gotResult, wantResult) {
		t.Errorf("scatter order by:\n%v, want\n%v", gotResult, wantResult)
	}
}

// TestSelectScatterOrderByVarChar will run an ORDER BY query that will scatter out to 8 shards and return the 8 rows (one per shard) sorted.
func TestPlanSelectScatterOrderByVarChar(t *testing.T) {
	// Special setup: Don't use createExecutorEnv.
	cell := "aa"
	hc := discovery.NewFakeHealthCheck()
	s := createSandbox("TestExecutor")
	s.VSchema = executorVSchema
	getSandbox(KsTestUnsharded).VSchema = unshardedVSchema
	serv := new(sandboxTopo)
	resolver := newTestResolver(hc, serv, cell)
	shards := []string{"-20", "20-40", "40-60", "60-80", "80-a0", "a0-c0", "c0-e0", "e0-"}
	var conns []*sandboxconn.SandboxConn
	for i, shard := range shards {
		sbc := hc.AddTestTablet(cell, shard, 1, "TestExecutor", shard, topodatapb.TabletType_MASTER, true, 1, nil)
		sbc.SetResults([]*sqltypes.Result{{
			Fields: []*querypb.Field{
				{Name: "col1", Type: sqltypes.Int32},
				{Name: "textcol", Type: sqltypes.VarChar},
			},
			RowsAffected: 1,
			InsertID:     0,
			Rows: [][]sqltypes.Value{{
				sqltypes.NewInt32(1),
				// i%4 ensures that there are duplicates across shards.
				// This will allow us to test that cross-shard ordering
				// still works correctly.
				sqltypes.NewVarChar(fmt.Sprintf("%d", i%4)),
				sqltypes.NewVarBinary(fmt.Sprintf("%d", i%4)),
			}},
		}})
		conns = append(conns, sbc)
	}
	executor := NewExecutor(context.Background(), serv, cell, resolver, false, testBufferSize, testCacheSize)

	query := "select col1, textcol from user order by textcol desc"
	gotResult, err := executorExec(executor, query, nil)
	require.NoError(t, err)

	wantQueries := []*querypb.BoundQuery{{
		Sql:           "select col1, textcol, weight_string(textcol) from user order by textcol desc",
		BindVariables: map[string]*querypb.BindVariable{},
	}}
	for _, conn := range conns {
		if !reflect.DeepEqual(conn.Queries, wantQueries) {
			t.Errorf("conn.Queries = %#v, want %#v", conn.Queries, wantQueries)
		}
	}

	wantResult := &sqltypes.Result{
		Fields: []*querypb.Field{
			{Name: "col1", Type: sqltypes.Int32},
			{Name: "textcol", Type: sqltypes.VarChar},
		},
		RowsAffected: 8,
		InsertID:     0,
	}
	for i := 0; i < 4; i++ {
		// There should be a duplicate for each row returned.
		for j := 0; j < 2; j++ {
			row := []sqltypes.Value{
				sqltypes.NewInt32(1),
				sqltypes.NewVarChar(fmt.Sprintf("%d", 3-i)),
			}
			wantResult.Rows = append(wantResult.Rows, row)
		}
	}
	if !reflect.DeepEqual(gotResult, wantResult) {
		t.Errorf("scatter order by:\n%v, want\n%v", gotResult, wantResult)
	}
}

func TestPlanStreamSelectScatterOrderBy(t *testing.T) {
	// Special setup: Don't use createExecutorEnv.
	cell := "aa"
	hc := discovery.NewFakeHealthCheck()
	s := createSandbox("TestExecutor")
	s.VSchema = executorVSchema
	getSandbox(KsTestUnsharded).VSchema = unshardedVSchema
	serv := new(sandboxTopo)
	resolver := newTestResolver(hc, serv, cell)
	shards := []string{"-20", "20-40", "40-60", "60-80", "80-a0", "a0-c0", "c0-e0", "e0-"}
	var conns []*sandboxconn.SandboxConn
	for i, shard := range shards {
		sbc := hc.AddTestTablet(cell, shard, 1, "TestExecutor", shard, topodatapb.TabletType_MASTER, true, 1, nil)
		sbc.SetResults([]*sqltypes.Result{{
			Fields: []*querypb.Field{
				{Name: "id", Type: sqltypes.Int32},
				{Name: "col", Type: sqltypes.Int32},
			},
			RowsAffected: 1,
			InsertID:     0,
			Rows: [][]sqltypes.Value{{
				sqltypes.NewInt32(1),
				sqltypes.NewInt32(int32(i % 4)),
			}},
		}})
		conns = append(conns, sbc)
	}
	executor := NewExecutor(context.Background(), serv, cell, resolver, false, testBufferSize, testCacheSize)

	query := "select id, col from user order by col desc"
	gotResult, err := executorStream(executor, query)
	require.NoError(t, err)

	wantQueries := []*querypb.BoundQuery{{
		Sql:           query,
		BindVariables: map[string]*querypb.BindVariable{},
	}}
	for _, conn := range conns {
		if !reflect.DeepEqual(conn.Queries, wantQueries) {
			t.Errorf("conn.Queries = %#v, want %#v", conn.Queries, wantQueries)
		}
	}

	wantResult := &sqltypes.Result{
		Fields: []*querypb.Field{
			{Name: "id", Type: sqltypes.Int32},
			{Name: "col", Type: sqltypes.Int32},
		},
	}
	for i := 0; i < 4; i++ {
		row := []sqltypes.Value{
			sqltypes.NewInt32(1),
			sqltypes.NewInt32(int32(3 - i)),
		}
		wantResult.Rows = append(wantResult.Rows, row, row)
	}
	if !reflect.DeepEqual(gotResult, wantResult) {
		t.Errorf("scatter order by:\n%v, want\n%v", gotResult, wantResult)
	}
}

func TestPlanStreamSelectScatterOrderByVarChar(t *testing.T) {
	// Special setup: Don't use createExecutorEnv.
	cell := "aa"
	hc := discovery.NewFakeHealthCheck()
	s := createSandbox("TestExecutor")
	s.VSchema = executorVSchema
	getSandbox(KsTestUnsharded).VSchema = unshardedVSchema
	serv := new(sandboxTopo)
	resolver := newTestResolver(hc, serv, cell)
	shards := []string{"-20", "20-40", "40-60", "60-80", "80-a0", "a0-c0", "c0-e0", "e0-"}
	var conns []*sandboxconn.SandboxConn
	for i, shard := range shards {
		sbc := hc.AddTestTablet(cell, shard, 1, "TestExecutor", shard, topodatapb.TabletType_MASTER, true, 1, nil)
		sbc.SetResults([]*sqltypes.Result{{
			Fields: []*querypb.Field{
				{Name: "id", Type: sqltypes.Int32},
				{Name: "textcol", Type: sqltypes.VarChar},
			},
			RowsAffected: 1,
			InsertID:     0,
			Rows: [][]sqltypes.Value{{
				sqltypes.NewInt32(1),
				sqltypes.NewVarChar(fmt.Sprintf("%d", i%4)),
				sqltypes.NewVarBinary(fmt.Sprintf("%d", i%4)),
			}},
		}})
		conns = append(conns, sbc)
	}
	executor := NewExecutor(context.Background(), serv, cell, resolver, false, testBufferSize, testCacheSize)

	query := "select id, textcol from user order by textcol desc"
	gotResult, err := executorStream(executor, query)
	require.NoError(t, err)

	wantQueries := []*querypb.BoundQuery{{
		Sql:           "select id, textcol, weight_string(textcol) from user order by textcol desc",
		BindVariables: map[string]*querypb.BindVariable{},
	}}
	for _, conn := range conns {
		if !reflect.DeepEqual(conn.Queries, wantQueries) {
			t.Errorf("conn.Queries = %#v, want %#v", conn.Queries, wantQueries)
		}
	}

	wantResult := &sqltypes.Result{
		Fields: []*querypb.Field{
			{Name: "id", Type: sqltypes.Int32},
			{Name: "textcol", Type: sqltypes.VarChar},
		},
	}
	for i := 0; i < 4; i++ {
		row := []sqltypes.Value{
			sqltypes.NewInt32(1),
			sqltypes.NewVarChar(fmt.Sprintf("%d", 3-i)),
		}
		wantResult.Rows = append(wantResult.Rows, row, row)
	}
	if !reflect.DeepEqual(gotResult, wantResult) {
		t.Errorf("scatter order by:\n%v, want\n%v", gotResult, wantResult)
	}
}

// TestSelectScatterAggregate will run an aggregate query that will scatter out to 8 shards and return 4 aggregated rows.
func TestPlanSelectScatterAggregate(t *testing.T) {
	// Special setup: Don't use createExecutorEnv.
	cell := "aa"
	hc := discovery.NewFakeHealthCheck()
	s := createSandbox("TestExecutor")
	s.VSchema = executorVSchema
	getSandbox(KsTestUnsharded).VSchema = unshardedVSchema
	serv := new(sandboxTopo)
	resolver := newTestResolver(hc, serv, cell)
	shards := []string{"-20", "20-40", "40-60", "60-80", "80-a0", "a0-c0", "c0-e0", "e0-"}
	var conns []*sandboxconn.SandboxConn
	for i, shard := range shards {
		sbc := hc.AddTestTablet(cell, shard, 1, "TestExecutor", shard, topodatapb.TabletType_MASTER, true, 1, nil)
		sbc.SetResults([]*sqltypes.Result{{
			Fields: []*querypb.Field{
				{Name: "col", Type: sqltypes.Int32},
				{Name: "sum(foo)", Type: sqltypes.Int32},
			},
			RowsAffected: 1,
			InsertID:     0,
			Rows: [][]sqltypes.Value{{
				sqltypes.NewInt32(int32(i % 4)),
				sqltypes.NewInt32(int32(i)),
			}},
		}})
		conns = append(conns, sbc)
	}
	executor := NewExecutor(context.Background(), serv, cell, resolver, false, testBufferSize, testCacheSize)

	query := "select col, sum(foo) from user group by col"
	gotResult, err := executorExec(executor, query, nil)
	require.NoError(t, err)

	wantQueries := []*querypb.BoundQuery{{
		Sql:           query + " order by col asc",
		BindVariables: map[string]*querypb.BindVariable{},
	}}
	for _, conn := range conns {
		if !reflect.DeepEqual(conn.Queries, wantQueries) {
			t.Errorf("conn.Queries = %#v, want %#v", conn.Queries, wantQueries)
		}
	}

	wantResult := &sqltypes.Result{
		Fields: []*querypb.Field{
			{Name: "col", Type: sqltypes.Int32},
			{Name: "sum(foo)", Type: sqltypes.Int32},
		},
		RowsAffected: 4,
		InsertID:     0,
	}
	for i := 0; i < 4; i++ {
		row := []sqltypes.Value{
			sqltypes.NewInt32(int32(i)),
			sqltypes.NewInt32(int32(i*2 + 4)),
		}
		wantResult.Rows = append(wantResult.Rows, row)
	}
	if !reflect.DeepEqual(gotResult, wantResult) {
		t.Errorf("scatter order by:\n%v, want\n%v", gotResult, wantResult)
	}
}

func TestPlanStreamSelectScatterAggregate(t *testing.T) {
	// Special setup: Don't use createExecutorEnv.
	cell := "aa"
	hc := discovery.NewFakeHealthCheck()
	s := createSandbox("TestExecutor")
	s.VSchema = executorVSchema
	getSandbox(KsTestUnsharded).VSchema = unshardedVSchema
	serv := new(sandboxTopo)
	resolver := newTestResolver(hc, serv, cell)
	shards := []string{"-20", "20-40", "40-60", "60-80", "80-a0", "a0-c0", "c0-e0", "e0-"}
	var conns []*sandboxconn.SandboxConn
	for i, shard := range shards {
		sbc := hc.AddTestTablet(cell, shard, 1, "TestExecutor", shard, topodatapb.TabletType_MASTER, true, 1, nil)
		sbc.SetResults([]*sqltypes.Result{{
			Fields: []*querypb.Field{
				{Name: "col", Type: sqltypes.Int32},
				{Name: "sum(foo)", Type: sqltypes.Int32},
			},
			RowsAffected: 1,
			InsertID:     0,
			Rows: [][]sqltypes.Value{{
				sqltypes.NewInt32(int32(i % 4)),
				sqltypes.NewInt32(int32(i)),
			}},
		}})
		conns = append(conns, sbc)
	}
	executor := NewExecutor(context.Background(), serv, cell, resolver, false, testBufferSize, testCacheSize)

	query := "select col, sum(foo) from user group by col"
	gotResult, err := executorStream(executor, query)
	require.NoError(t, err)

	wantQueries := []*querypb.BoundQuery{{
		Sql:           query + " order by col asc",
		BindVariables: map[string]*querypb.BindVariable{},
	}}
	for _, conn := range conns {
		if !reflect.DeepEqual(conn.Queries, wantQueries) {
			t.Errorf("conn.Queries = %#v, want %#v", conn.Queries, wantQueries)
		}
	}

	wantResult := &sqltypes.Result{
		Fields: []*querypb.Field{
			{Name: "col", Type: sqltypes.Int32},
			{Name: "sum(foo)", Type: sqltypes.Int32},
		},
	}
	for i := 0; i < 4; i++ {
		row := []sqltypes.Value{
			sqltypes.NewInt32(int32(i)),
			sqltypes.NewInt32(int32(i*2 + 4)),
		}
		wantResult.Rows = append(wantResult.Rows, row)
	}
	if !reflect.DeepEqual(gotResult, wantResult) {
		t.Errorf("scatter order by:\n%v, want\n%v", gotResult, wantResult)
	}
}

// TestSelectScatterLimit will run a limit query (ordered for consistency) against
// a scatter route and verify that the limit primitive works as intended.
func TestPlanSelectScatterLimit(t *testing.T) {
	// Special setup: Don't use createExecutorEnv.
	cell := "aa"
	hc := discovery.NewFakeHealthCheck()
	s := createSandbox("TestExecutor")
	s.VSchema = executorVSchema
	getSandbox(KsTestUnsharded).VSchema = unshardedVSchema
	serv := new(sandboxTopo)
	resolver := newTestResolver(hc, serv, cell)
	shards := []string{"-20", "20-40", "40-60", "60-80", "80-a0", "a0-c0", "c0-e0", "e0-"}
	var conns []*sandboxconn.SandboxConn
	for i, shard := range shards {
		sbc := hc.AddTestTablet(cell, shard, 1, "TestExecutor", shard, topodatapb.TabletType_MASTER, true, 1, nil)
		sbc.SetResults([]*sqltypes.Result{{
			Fields: []*querypb.Field{
				{Name: "col1", Type: sqltypes.Int32},
				{Name: "col2", Type: sqltypes.Int32},
			},
			RowsAffected: 1,
			InsertID:     0,
			Rows: [][]sqltypes.Value{{
				sqltypes.NewInt32(1),
				sqltypes.NewInt32(int32(i % 4)),
			}},
		}})
		conns = append(conns, sbc)
	}
	executor := NewExecutor(context.Background(), serv, cell, resolver, false, testBufferSize, testCacheSize)

	query := "select col1, col2 from user order by col2 desc limit 3"
	gotResult, err := executorExec(executor, query, nil)
	require.NoError(t, err)

	wantQueries := []*querypb.BoundQuery{{
		Sql:           "select col1, col2 from user order by col2 desc limit :__upper_limit",
		BindVariables: map[string]*querypb.BindVariable{"__upper_limit": sqltypes.Int64BindVariable(3)},
	}}
	for _, conn := range conns {
		if !reflect.DeepEqual(conn.Queries, wantQueries) {
			t.Errorf("got: conn.Queries = %v, want: %v", conn.Queries, wantQueries)
		}
	}

	wantResult := &sqltypes.Result{
		Fields: []*querypb.Field{
			{Name: "col1", Type: sqltypes.Int32},
			{Name: "col2", Type: sqltypes.Int32},
		},
		RowsAffected: 3,
		InsertID:     0,
	}
	wantResult.Rows = append(wantResult.Rows,
		[]sqltypes.Value{
			sqltypes.NewInt32(1),
			sqltypes.NewInt32(3),
		},
		[]sqltypes.Value{
			sqltypes.NewInt32(1),
			sqltypes.NewInt32(3),
		},
		[]sqltypes.Value{
			sqltypes.NewInt32(1),
			sqltypes.NewInt32(2),
		})

	if !reflect.DeepEqual(gotResult, wantResult) {
		t.Errorf("scatter order by:\n%v, want\n%v", gotResult, wantResult)
	}
}

// TestStreamSelectScatterLimit will run a streaming limit query (ordered for consistency) against
// a scatter route and verify that the limit primitive works as intended.
func TestPlanStreamSelectScatterLimit(t *testing.T) {
	// Special setup: Don't use createExecutorEnv.
	cell := "aa"
	hc := discovery.NewFakeHealthCheck()
	s := createSandbox("TestExecutor")
	s.VSchema = executorVSchema
	getSandbox(KsTestUnsharded).VSchema = unshardedVSchema
	serv := new(sandboxTopo)
	resolver := newTestResolver(hc, serv, cell)
	shards := []string{"-20", "20-40", "40-60", "60-80", "80-a0", "a0-c0", "c0-e0", "e0-"}
	var conns []*sandboxconn.SandboxConn
	for i, shard := range shards {
		sbc := hc.AddTestTablet(cell, shard, 1, "TestExecutor", shard, topodatapb.TabletType_MASTER, true, 1, nil)
		sbc.SetResults([]*sqltypes.Result{{
			Fields: []*querypb.Field{
				{Name: "col1", Type: sqltypes.Int32},
				{Name: "col2", Type: sqltypes.Int32},
			},
			RowsAffected: 1,
			InsertID:     0,
			Rows: [][]sqltypes.Value{{
				sqltypes.NewInt32(1),
				sqltypes.NewInt32(int32(i % 4)),
			}},
		}})
		conns = append(conns, sbc)
	}
	executor := NewExecutor(context.Background(), serv, cell, resolver, false, testBufferSize, testCacheSize)

	query := "select col1, col2 from user order by col2 desc limit 3"
	gotResult, err := executorStream(executor, query)
	require.NoError(t, err)

	wantQueries := []*querypb.BoundQuery{{
		Sql:           "select col1, col2 from user order by col2 desc limit :__upper_limit",
		BindVariables: map[string]*querypb.BindVariable{"__upper_limit": sqltypes.Int64BindVariable(3)},
	}}
	for _, conn := range conns {
		if !reflect.DeepEqual(conn.Queries, wantQueries) {
			t.Errorf("got: conn.Queries = %v, want: %v", conn.Queries, wantQueries)
		}
	}

	wantResult := &sqltypes.Result{
		Fields: []*querypb.Field{
			{Name: "col1", Type: sqltypes.Int32},
			{Name: "col2", Type: sqltypes.Int32},
		},
	}
	wantResult.Rows = append(wantResult.Rows,
		[]sqltypes.Value{
			sqltypes.NewInt32(1),
			sqltypes.NewInt32(3),
		},
		[]sqltypes.Value{
			sqltypes.NewInt32(1),
			sqltypes.NewInt32(3),
		},
		[]sqltypes.Value{
			sqltypes.NewInt32(1),
			sqltypes.NewInt32(2),
		})

	if !reflect.DeepEqual(gotResult, wantResult) {
		t.Errorf("scatter order by:\n%v, want\n%v", gotResult, wantResult)
	}
}

// TODO(sougou): stream and non-stream testing are very similar.
// Could reuse code,
func TestPlanSimpleJoin(t *testing.T) {
	executor, sbc1, sbc2, _ := createExecutorEnvUsing(planAllTheThings)
	logChan := QueryLogger.Subscribe("Test")
	defer QueryLogger.Unsubscribe(logChan)

	sql := "select u1.id, u2.id from user u1 join user u2 where u1.id = 1 and u2.id = 3"
	result, err := executorExec(executor, sql, nil)
	require.NoError(t, err)
	wantQueries := []*querypb.BoundQuery{{
		Sql:           "select u1.id from user as u1 where u1.id = 1",
		BindVariables: map[string]*querypb.BindVariable{},
	}}
	if !reflect.DeepEqual(sbc1.Queries, wantQueries) {
		t.Errorf("sbc1.Queries: %+v, want %+v\n", sbc1.Queries, wantQueries)
	}
	wantQueries = []*querypb.BoundQuery{{
		Sql:           "select u2.id from user as u2 where u2.id = 3",
		BindVariables: map[string]*querypb.BindVariable{},
	}}
	if !reflect.DeepEqual(sbc2.Queries, wantQueries) {
		t.Errorf("sbc2.Queries: %+v, want %+v\n", sbc2.Queries, wantQueries)
	}
	wantResult := &sqltypes.Result{
		Fields: []*querypb.Field{
			sandboxconn.SingleRowResult.Fields[0],
			sandboxconn.SingleRowResult.Fields[0],
		},
		Rows: [][]sqltypes.Value{
			{
				sandboxconn.SingleRowResult.Rows[0][0],
				sandboxconn.SingleRowResult.Rows[0][0],
			},
		},
		RowsAffected: 1,
	}
	if !result.Equal(wantResult) {
		t.Errorf("result: %+v, want %+v", result, wantResult)
	}

	testQueryLog(t, logChan, "TestExecute", "SELECT", sql, 2)
}

func TestPlanJoinComments(t *testing.T) {
	executor, sbc1, sbc2, _ := createExecutorEnvUsing(planAllTheThings)
	logChan := QueryLogger.Subscribe("Test")
	defer QueryLogger.Unsubscribe(logChan)

	sql := "select u1.id, u2.id from user u1 join user u2 where u1.id = 1 and u2.id = 3 /* trailing */"
	_, err := executorExec(executor, sql, nil)
	require.NoError(t, err)
	wantQueries := []*querypb.BoundQuery{{
		Sql:           "select u1.id from user as u1 where u1.id = 1 /* trailing */",
		BindVariables: map[string]*querypb.BindVariable{},
	}}
	if !reflect.DeepEqual(sbc1.Queries, wantQueries) {
		t.Errorf("sbc1.Queries: %+v, want %+v\n", sbc1.Queries, wantQueries)
	}
	wantQueries = []*querypb.BoundQuery{{
		Sql:           "select u2.id from user as u2 where u2.id = 3 /* trailing */",
		BindVariables: map[string]*querypb.BindVariable{},
	}}
	if !reflect.DeepEqual(sbc2.Queries, wantQueries) {
		t.Errorf("sbc2.Queries: %+v, want %+v\n", sbc2.Queries, wantQueries)
	}

	testQueryLog(t, logChan, "TestExecute", "SELECT", sql, 2)
}

func TestPlanSimpleJoinStream(t *testing.T) {
	executor, sbc1, sbc2, _ := createExecutorEnvUsing(planAllTheThings)
	logChan := QueryLogger.Subscribe("Test")
	defer QueryLogger.Unsubscribe(logChan)

	sql := "select u1.id, u2.id from user u1 join user u2 where u1.id = 1 and u2.id = 3"
	result, err := executorStream(executor, sql)
	require.NoError(t, err)
	wantQueries := []*querypb.BoundQuery{{
		Sql:           "select u1.id from user as u1 where u1.id = 1",
		BindVariables: map[string]*querypb.BindVariable{},
	}}
	if !reflect.DeepEqual(sbc1.Queries, wantQueries) {
		t.Errorf("sbc1.Queries: %+v, want %+v\n", sbc1.Queries, wantQueries)
	}
	wantQueries = []*querypb.BoundQuery{{
		Sql:           "select u2.id from user as u2 where u2.id = 3",
		BindVariables: map[string]*querypb.BindVariable{},
	}}
	if !reflect.DeepEqual(sbc2.Queries, wantQueries) {
		t.Errorf("sbc2.Queries: %+v, want %+v\n", sbc2.Queries, wantQueries)
	}
	wantResult := &sqltypes.Result{
		Fields: []*querypb.Field{
			sandboxconn.SingleRowResult.Fields[0],
			sandboxconn.SingleRowResult.Fields[0],
		},
		Rows: [][]sqltypes.Value{
			{
				sandboxconn.SingleRowResult.Rows[0][0],
				sandboxconn.SingleRowResult.Rows[0][0],
			},
		},
		RowsAffected: 0,
	}
	if !result.Equal(wantResult) {
		t.Errorf("result: %+v, want %+v", result, wantResult)
	}

	testQueryLog(t, logChan, "TestExecuteStream", "SELECT", sql, 2)
}

func TestPlanVarJoin(t *testing.T) {
	executor, sbc1, sbc2, _ := createExecutorEnvUsing(planAllTheThings)
	logChan := QueryLogger.Subscribe("Test")
	defer QueryLogger.Unsubscribe(logChan)

	result1 := []*sqltypes.Result{{
		Fields: []*querypb.Field{
			{Name: "id", Type: sqltypes.Int32},
			{Name: "col", Type: sqltypes.Int32},
		},
		RowsAffected: 1,
		InsertID:     0,
		Rows: [][]sqltypes.Value{{
			sqltypes.NewInt32(1),
			sqltypes.NewInt32(3),
		}},
	}}
	sbc1.SetResults(result1)
	sql := "select u1.id, u2.id from user u1 join user u2 on u2.id = u1.col where u1.id = 1"
	_, err := executorExec(executor, sql, nil)
	require.NoError(t, err)
	wantQueries := []*querypb.BoundQuery{{
		Sql:           "select u1.id, u1.col from user as u1 where u1.id = 1",
		BindVariables: map[string]*querypb.BindVariable{},
	}}
	if !reflect.DeepEqual(sbc1.Queries, wantQueries) {
		t.Errorf("sbc1.Queries: %+v, want %+v\n", sbc1.Queries, wantQueries)
	}
	// We have to use string representation because bindvars type is too complex.
	got := fmt.Sprintf("%+v", sbc2.Queries)
	want := `[sql:"select u2.id from user as u2 where u2.id = :u1_col" bind_variables:<key:"u1_col" value:<type:INT32 value:"3" > > ]`
	if got != want {
		t.Errorf("sbc2.Queries: %s, want %s\n", got, want)
	}

	testQueryLog(t, logChan, "TestExecute", "SELECT", sql, 2)
}

func TestPlanVarJoinStream(t *testing.T) {
	executor, sbc1, sbc2, _ := createExecutorEnvUsing(planAllTheThings)
	logChan := QueryLogger.Subscribe("Test")
	defer QueryLogger.Unsubscribe(logChan)

	result1 := []*sqltypes.Result{{
		Fields: []*querypb.Field{
			{Name: "id", Type: sqltypes.Int32},
			{Name: "col", Type: sqltypes.Int32},
		},
		RowsAffected: 1,
		InsertID:     0,
		Rows: [][]sqltypes.Value{{
			sqltypes.NewInt32(1),
			sqltypes.NewInt32(3),
		}},
	}}
	sbc1.SetResults(result1)
	sql := "select u1.id, u2.id from user u1 join user u2 on u2.id = u1.col where u1.id = 1"
	_, err := executorStream(executor, sql)
	require.NoError(t, err)
	wantQueries := []*querypb.BoundQuery{{
		Sql:           "select u1.id, u1.col from user as u1 where u1.id = 1",
		BindVariables: map[string]*querypb.BindVariable{},
	}}
	if !reflect.DeepEqual(sbc1.Queries, wantQueries) {
		t.Errorf("sbc1.Queries: %+v, want %+v\n", sbc1.Queries, wantQueries)
	}
	// We have to use string representation because bindvars type is too complex.
	got := fmt.Sprintf("%+v", sbc2.Queries)
	want := `[sql:"select u2.id from user as u2 where u2.id = :u1_col" bind_variables:<key:"u1_col" value:<type:INT32 value:"3" > > ]`
	if got != want {
		t.Errorf("sbc2.Queries: %s, want %s\n", got, want)
	}

	testQueryLog(t, logChan, "TestExecuteStream", "SELECT", sql, 2)
}

func TestPlanLeftJoin(t *testing.T) {
	executor, sbc1, sbc2, _ := createExecutorEnvUsing(planAllTheThings)
	logChan := QueryLogger.Subscribe("Test")
	defer QueryLogger.Unsubscribe(logChan)
	result1 := []*sqltypes.Result{{
		Fields: []*querypb.Field{
			{Name: "id", Type: sqltypes.Int32},
			{Name: "col", Type: sqltypes.Int32},
		},
		RowsAffected: 1,
		InsertID:     0,
		Rows: [][]sqltypes.Value{{
			sqltypes.NewInt32(1),
			sqltypes.NewInt32(3),
		}},
	}}
	emptyResult := []*sqltypes.Result{{
		Fields: []*querypb.Field{
			{Name: "id", Type: sqltypes.Int32},
		},
	}}
	sbc1.SetResults(result1)
	sbc2.SetResults(emptyResult)
	sql := "select u1.id, u2.id from user u1 left join user u2 on u2.id = u1.col where u1.id = 1"
	result, err := executorExec(executor, sql, nil)
	require.NoError(t, err)
	wantResult := &sqltypes.Result{
		Fields: []*querypb.Field{
			sandboxconn.SingleRowResult.Fields[0],
			sandboxconn.SingleRowResult.Fields[0],
		},
		Rows: [][]sqltypes.Value{
			{
				sandboxconn.SingleRowResult.Rows[0][0],
				{},
			},
		},
		RowsAffected: 1,
	}
	if !result.Equal(wantResult) {
		t.Errorf("result: %+v, want %+v", result, wantResult)
	}

	testQueryLog(t, logChan, "TestExecute", "SELECT", sql, 2)

}

func TestPlanLeftJoinStream(t *testing.T) {
	executor, sbc1, sbc2, _ := createExecutorEnvUsing(planAllTheThings)
	result1 := []*sqltypes.Result{{
		Fields: []*querypb.Field{
			{Name: "id", Type: sqltypes.Int32},
			{Name: "col", Type: sqltypes.Int32},
		},
		RowsAffected: 1,
		InsertID:     0,
		Rows: [][]sqltypes.Value{{
			sqltypes.NewInt32(1),
			sqltypes.NewInt32(3),
		}},
	}}
	emptyResult := []*sqltypes.Result{{
		Fields: []*querypb.Field{
			{Name: "id", Type: sqltypes.Int32},
		},
	}}
	sbc1.SetResults(result1)
	sbc2.SetResults(emptyResult)
	result, err := executorStream(executor, "select u1.id, u2.id from user u1 left join user u2 on u2.id = u1.col where u1.id = 1")
	require.NoError(t, err)
	wantResult := &sqltypes.Result{
		Fields: []*querypb.Field{
			sandboxconn.SingleRowResult.Fields[0],
			sandboxconn.SingleRowResult.Fields[0],
		},
		Rows: [][]sqltypes.Value{
			{
				sandboxconn.SingleRowResult.Rows[0][0],
				{},
			},
		},
		RowsAffected: 0,
	}
	if !result.Equal(wantResult) {
		t.Errorf("result: %+v, want %+v", result, wantResult)
	}
}

func TestPlanEmptyJoin(t *testing.T) {
	executor, sbc1, _, _ := createExecutorEnvUsing(planAllTheThings)
	// Empty result requires a field query for the second part of join,
	// which is sent to shard 0.
	sbc1.SetResults([]*sqltypes.Result{{
		Fields: []*querypb.Field{
			{Name: "id", Type: sqltypes.Int32},
		},
	}, {
		Fields: []*querypb.Field{
			{Name: "id", Type: sqltypes.Int32},
		},
	}})
	result, err := executorExec(executor, "select u1.id, u2.id from user u1 join user u2 on u2.id = u1.col where u1.id = 1", nil)
	require.NoError(t, err)
	wantQueries := []*querypb.BoundQuery{{
		Sql:           "select u1.id, u1.col from user as u1 where u1.id = 1",
		BindVariables: map[string]*querypb.BindVariable{},
	}, {
		Sql: "select u2.id from user as u2 where 1 != 1",
		BindVariables: map[string]*querypb.BindVariable{
			"u1_col": sqltypes.NullBindVariable,
		},
	}}
	if !reflect.DeepEqual(sbc1.Queries, wantQueries) {
		t.Errorf("sbc1.Queries:\n%v, want\n%v\n", sbc1.Queries, wantQueries)
	}
	wantResult := &sqltypes.Result{
		Fields: []*querypb.Field{
			{Name: "id", Type: sqltypes.Int32},
			{Name: "id", Type: sqltypes.Int32},
		},
	}
	if !result.Equal(wantResult) {
		t.Errorf("result: %+v, want %+v", result, wantResult)
	}
}

func TestPlanEmptyJoinStream(t *testing.T) {
	executor, sbc1, _, _ := createExecutorEnvUsing(planAllTheThings)
	// Empty result requires a field query for the second part of join,
	// which is sent to shard 0.
	sbc1.SetResults([]*sqltypes.Result{{
		Fields: []*querypb.Field{
			{Name: "id", Type: sqltypes.Int32},
		},
	}, {
		Fields: []*querypb.Field{
			{Name: "id", Type: sqltypes.Int32},
		},
	}})
	result, err := executorStream(executor, "select u1.id, u2.id from user u1 join user u2 on u2.id = u1.col where u1.id = 1")
	require.NoError(t, err)
	wantQueries := []*querypb.BoundQuery{{
		Sql:           "select u1.id, u1.col from user as u1 where u1.id = 1",
		BindVariables: map[string]*querypb.BindVariable{},
	}, {
		Sql: "select u2.id from user as u2 where 1 != 1",
		BindVariables: map[string]*querypb.BindVariable{
			"u1_col": sqltypes.NullBindVariable,
		},
	}}
	if !reflect.DeepEqual(sbc1.Queries, wantQueries) {
		t.Errorf("sbc1.Queries: %+v, want %+v\n", sbc1.Queries, wantQueries)
	}
	wantResult := &sqltypes.Result{
		Fields: []*querypb.Field{
			{Name: "id", Type: sqltypes.Int32},
			{Name: "id", Type: sqltypes.Int32},
		},
	}
	if !result.Equal(wantResult) {
		t.Errorf("result: %+v, want %+v", result, wantResult)
	}
}

func TestPlanEmptyJoinRecursive(t *testing.T) {
	executor, sbc1, _, _ := createExecutorEnvUsing(planAllTheThings)
	// Make sure it also works recursively.
	sbc1.SetResults([]*sqltypes.Result{{
		Fields: []*querypb.Field{
			{Name: "id", Type: sqltypes.Int32},
		},
	}, {
		Fields: []*querypb.Field{
			{Name: "id", Type: sqltypes.Int32},
			{Name: "col", Type: sqltypes.Int32},
		},
	}, {
		Fields: []*querypb.Field{
			{Name: "id", Type: sqltypes.Int32},
		},
	}})
	result, err := executorExec(executor, "select u1.id, u2.id, u3.id from user u1 join (user u2 join user u3 on u3.id = u2.col) where u1.id = 1", nil)
	require.NoError(t, err)
	wantQueries := []*querypb.BoundQuery{{
		Sql:           "select u1.id from user as u1 where u1.id = 1",
		BindVariables: map[string]*querypb.BindVariable{},
	}, {
		Sql:           "select u2.id, u2.col from user as u2 where 1 != 1",
		BindVariables: map[string]*querypb.BindVariable{},
	}, {
		Sql: "select u3.id from user as u3 where 1 != 1",
		BindVariables: map[string]*querypb.BindVariable{
			"u2_col": sqltypes.NullBindVariable,
		},
	}}
	if !reflect.DeepEqual(sbc1.Queries, wantQueries) {
		t.Errorf("sbc1.Queries:\n%+v, want\n%+v\n", sbc1.Queries, wantQueries)
	}
	wantResult := &sqltypes.Result{
		Fields: []*querypb.Field{
			{Name: "id", Type: sqltypes.Int32},
			{Name: "id", Type: sqltypes.Int32},
			{Name: "id", Type: sqltypes.Int32},
		},
	}
	if !result.Equal(wantResult) {
		t.Errorf("result: %+v, want %+v", result, wantResult)
	}
}

func TestPlanEmptyJoinRecursiveStream(t *testing.T) {
	executor, sbc1, _, _ := createExecutorEnvUsing(planAllTheThings)
	// Make sure it also works recursively.
	sbc1.SetResults([]*sqltypes.Result{{
		Fields: []*querypb.Field{
			{Name: "id", Type: sqltypes.Int32},
		},
	}, {
		Fields: []*querypb.Field{
			{Name: "id", Type: sqltypes.Int32},
			{Name: "col", Type: sqltypes.Int32},
		},
	}, {
		Fields: []*querypb.Field{
			{Name: "id", Type: sqltypes.Int32},
		},
	}})
	result, err := executorStream(executor, "select u1.id, u2.id, u3.id from user u1 join (user u2 join user u3 on u3.id = u2.col) where u1.id = 1")
	require.NoError(t, err)
	wantQueries := []*querypb.BoundQuery{{
		Sql:           "select u1.id from user as u1 where u1.id = 1",
		BindVariables: map[string]*querypb.BindVariable{},
	}, {
		Sql:           "select u2.id, u2.col from user as u2 where 1 != 1",
		BindVariables: map[string]*querypb.BindVariable{},
	}, {
		Sql: "select u3.id from user as u3 where 1 != 1",
		BindVariables: map[string]*querypb.BindVariable{
			"u2_col": sqltypes.NullBindVariable,
		},
	}}
	if !reflect.DeepEqual(sbc1.Queries, wantQueries) {
		t.Errorf("sbc1.Queries: %+v, want %+v\n", sbc1.Queries, wantQueries)
	}
	wantResult := &sqltypes.Result{
		Fields: []*querypb.Field{
			{Name: "id", Type: sqltypes.Int32},
			{Name: "id", Type: sqltypes.Int32},
			{Name: "id", Type: sqltypes.Int32},
		},
	}
	if !result.Equal(wantResult) {
		t.Errorf("result: %+v, want %+v", result, wantResult)
	}
}

func TestPlanCrossShardSubquery(t *testing.T) {
	executor, sbc1, sbc2, _ := createExecutorEnvUsing(planAllTheThings)
	result1 := []*sqltypes.Result{{
		Fields: []*querypb.Field{
			{Name: "id", Type: sqltypes.Int32},
			{Name: "col", Type: sqltypes.Int32},
		},
		RowsAffected: 1,
		InsertID:     0,
		Rows: [][]sqltypes.Value{{
			sqltypes.NewInt32(1),
			sqltypes.NewInt32(3),
		}},
	}}
	sbc1.SetResults(result1)
	result, err := executorExec(executor, "select id1 from (select u1.id id1, u2.id from user u1 join user u2 on u2.id = u1.col where u1.id = 1) as t", nil)
	require.NoError(t, err)
	wantQueries := []*querypb.BoundQuery{{
		Sql:           "select u1.id as id1, u1.col from user as u1 where u1.id = 1",
		BindVariables: map[string]*querypb.BindVariable{},
	}}
	if !reflect.DeepEqual(sbc1.Queries, wantQueries) {
		t.Errorf("sbc1.Queries: %+v, want %+v\n", sbc1.Queries, wantQueries)
	}
	// We have to use string representation because bindvars type is too complex.
	got := fmt.Sprintf("%+v", sbc2.Queries)
	want := `[sql:"select u2.id from user as u2 where u2.id = :u1_col" bind_variables:<key:"u1_col" value:<type:INT32 value:"3" > > ]`
	if got != want {
		t.Errorf("sbc2.Queries: %s, want %s\n", got, want)
	}

	wantResult := &sqltypes.Result{
		Fields: []*querypb.Field{
			{Name: "id", Type: sqltypes.Int32},
		},
		RowsAffected: 1,
		Rows: [][]sqltypes.Value{{
			sqltypes.NewInt32(1),
		}},
	}
	if !result.Equal(wantResult) {
		t.Errorf("result: %+v, want %+v", result, wantResult)
	}
}

func TestPlanCrossShardSubqueryStream(t *testing.T) {
	executor, sbc1, sbc2, _ := createExecutorEnvUsing(planAllTheThings)
	result1 := []*sqltypes.Result{{
		Fields: []*querypb.Field{
			{Name: "id", Type: sqltypes.Int32},
			{Name: "col", Type: sqltypes.Int32},
		},
		RowsAffected: 1,
		InsertID:     0,
		Rows: [][]sqltypes.Value{{
			sqltypes.NewInt32(1),
			sqltypes.NewInt32(3),
		}},
	}}
	sbc1.SetResults(result1)
	result, err := executorStream(executor, "select id1 from (select u1.id id1, u2.id from user u1 join user u2 on u2.id = u1.col where u1.id = 1) as t")
	require.NoError(t, err)
	wantQueries := []*querypb.BoundQuery{{
		Sql:           "select u1.id as id1, u1.col from user as u1 where u1.id = 1",
		BindVariables: map[string]*querypb.BindVariable{},
	}}
	if !reflect.DeepEqual(sbc1.Queries, wantQueries) {
		t.Errorf("sbc1.Queries:\n%+v, want\n%+v\n", sbc1.Queries, wantQueries)
	}
	// We have to use string representation because bindvars type is too complex.
	got := fmt.Sprintf("%+v", sbc2.Queries)
	want := `[sql:"select u2.id from user as u2 where u2.id = :u1_col" bind_variables:<key:"u1_col" value:<type:INT32 value:"3" > > ]`
	if got != want {
		t.Errorf("sbc2.Queries:\n%s, want\n%s\n", got, want)
	}

	wantResult := &sqltypes.Result{
		Fields: []*querypb.Field{
			{Name: "id", Type: sqltypes.Int32},
		},
		Rows: [][]sqltypes.Value{{
			sqltypes.NewInt32(1),
		}},
	}
	if !result.Equal(wantResult) {
		t.Errorf("result: %+v, want %+v", result, wantResult)
	}
}

func TestPlanCrossShardSubqueryGetFields(t *testing.T) {
	executor, sbc1, _, sbclookup := createExecutorEnvUsing(planAllTheThings)
	sbclookup.SetResults([]*sqltypes.Result{{
		Fields: []*querypb.Field{
			{Name: "col", Type: sqltypes.Int32},
		},
	}})
	result1 := []*sqltypes.Result{{
		Fields: []*querypb.Field{
			{Name: "id", Type: sqltypes.Int32},
			{Name: "col", Type: sqltypes.Int32},
		},
	}}
	sbc1.SetResults(result1)
	result, err := executorExec(executor, "select main1.col, t.id1 from main1 join (select u1.id id1, u2.id from user u1 join user u2 on u2.id = u1.col where u1.id = 1) as t", nil)
	require.NoError(t, err)
	wantQueries := []*querypb.BoundQuery{{
		Sql:           "select u1.id as id1, u1.col from user as u1 where 1 != 1",
		BindVariables: map[string]*querypb.BindVariable{},
	}, {
		Sql: "select u2.id from user as u2 where 1 != 1",
		BindVariables: map[string]*querypb.BindVariable{
			"u1_col": sqltypes.NullBindVariable,
		},
	}}
	if !reflect.DeepEqual(sbc1.Queries, wantQueries) {
		t.Errorf("sbc1.Queries:\n%+v, want\n%+v\n", sbc1.Queries, wantQueries)
	}

	wantResult := &sqltypes.Result{
		Fields: []*querypb.Field{
			{Name: "col", Type: sqltypes.Int32},
			{Name: "id", Type: sqltypes.Int32},
		},
	}
	if !result.Equal(wantResult) {
		t.Errorf("result: %+v, want %+v", result, wantResult)
	}
}

func TestPlanSelectBindvarswithPrepare(t *testing.T) {
	executor, sbc1, sbc2, _ := createExecutorEnvUsing(planAllTheThings)
	logChan := QueryLogger.Subscribe("Test")
	defer QueryLogger.Unsubscribe(logChan)

	sql := "select id from user where id = :id"
	_, err := executorPrepare(executor, sql, map[string]*querypb.BindVariable{
		"id": sqltypes.Int64BindVariable(1),
	})
	require.NoError(t, err)

	wantQueries := []*querypb.BoundQuery{{
		Sql:           "select id from user where 1 != 1",
		BindVariables: map[string]*querypb.BindVariable{"id": sqltypes.Int64BindVariable(1)},
	}}
	if !reflect.DeepEqual(sbc1.Queries, wantQueries) {
		t.Errorf("sbc1.Queries: %+v, want %+v\n", sbc1.Queries, wantQueries)
	}
	if sbc2.Queries != nil {
		t.Errorf("sbc2.Queries: %+v, want nil\n", sbc2.Queries)
	}
}<|MERGE_RESOLUTION|>--- conflicted
+++ resolved
@@ -253,7 +253,6 @@
 	masterSession = &vtgatepb.Session{UserDefinedVariables: createMap([]string{"foo"}, []interface{}{"bar"})}
 	result, err := executorExec(executor, sql, map[string]*querypb.BindVariable{})
 	require.NoError(t, err)
-<<<<<<< HEAD
 	wantResult := &sqltypes.Result{
 		Fields: []*querypb.Field{
 			{Name: "@foo", Type: sqltypes.VarBinary},
@@ -264,14 +263,6 @@
 	}
 	require.NoError(t, err)
 	utils.MustMatch(t, result, wantResult, "Mismatch")
-=======
-	wantQueries := []*querypb.BoundQuery{{
-		Sql:           "select :__vtudvfoo as `@foo` from dual",
-		BindVariables: map[string]*querypb.BindVariable{"__vtudvfoo": sqltypes.BytesBindVariable([]byte("bar"))},
-	}}
-
-	assert.Equal(t, wantQueries, sbc1.Queries)
->>>>>>> 446419e0
 }
 
 func TestPlanFoundRows(t *testing.T) {
