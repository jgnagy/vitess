package planbuilder

import (
	"vitess.io/vitess/go/vt/proto/vtrpc"
	"vitess.io/vitess/go/vt/vterrors"
	"vitess.io/vitess/go/vt/vtgate/vindexes"

	"vitess.io/vitess/go/vt/key"
	"vitess.io/vitess/go/vt/sqlparser"
	"vitess.io/vitess/go/vt/vtgate/engine"
)

// buildGeneralDDLPlan builds a general DDL plan, which can be either normal DDL or online DDL.
// The two behave compeltely differently, and have two very different primitives.
// We want to be able to dynamically choose between normal/online plans according to Session settings.
// However, due to caching of plans, we're unable to make that choice right now. In this function we don't have
// a session context. It's only when we Execute() the primitive that we have that context.
// This is why we return a compound primitive (DDL) which contains fully populated primitives (Send & OnlineDDL),
// and which chooses which of the two to invoke at runtime.
func buildGeneralDDLPlan(sql string, ddlStatement sqlparser.DDLStatement, vschema ContextVSchema) (engine.Primitive, error) {
	normalDDLPlan, err := buildDDLPlan(sql, ddlStatement, vschema)
	if err != nil {
		return nil, err
	}
	onlineDDLPlan, err := buildOnlineDDLPlan(sql, ddlStatement, vschema)
	if err != nil {
		return nil, err
	}
	query := sql
	// If the query is fully parsed, generate the query from the ast. Otherwise, use the original query
	if ddlStatement.IsFullyParsed() {
		query = sqlparser.String(ddlStatement)
	}

	return &engine.DDL{
		Keyspace:  normalDDLPlan.Keyspace,
		SQL:       query,
		DDL:       ddlStatement,
		NormalDDL: normalDDLPlan,
		OnlineDDL: onlineDDLPlan,
	}, nil
}

func buildDDLPlan(sql string, ddlStatement sqlparser.DDLStatement, vschema ContextVSchema) (*engine.Send, error) {
	var table *vindexes.Table
	var destination key.Destination
	var keyspace *vindexes.Keyspace
	var err error

	switch ddlStatement.(type) {
	case *sqlparser.CreateIndex:
		// For Create index, the table must already exist
		// We should find the target of the query from this tables location
		table, _, _, _, destination, err = vschema.FindTableOrVindex(ddlStatement.GetTable())
		keyspace = table.Keyspace
		if err != nil {
			return nil, err
		}
		if table == nil {
			return nil, vterrors.Errorf(vtrpc.Code_INVALID_ARGUMENT, "table does not exists: %s", ddlStatement.GetTable().Name.String())
		}
		ddlStatement.SetTable("", table.Name.String())
	case *sqlparser.DDL, *sqlparser.CreateView:
		// For Create View, etc it is only required that the keyspace exist
		// We should remove the keyspace name from the table name, as the database name in MySQL might be different than the keyspace name
		destination, keyspace, _, err = vschema.TargetDestination(ddlStatement.GetTable().Qualifier.String())
		if err != nil {
			return nil, err
		}
<<<<<<< HEAD
		ddlStatement.SetTable("", ddlStatement.GetTable().Name.String())
=======
	case *sqlparser.CreateTable:
		destination, keyspace, _, err = vschema.TargetDestination(ddlStatement.GetTable().Qualifier.String())
		// Remove the keyspace name as the database name might be different.
		ddlStatement.SetTable("", ddlStatement.GetTable().Name.String())
		if err != nil {
			return nil, err
		}
	default:
		return nil, vterrors.Errorf(vtrpc.Code_INTERNAL, "BUG: unexpected statement type: %T", ddlStatement)
>>>>>>> 58fc28f2
	}

	if destination == nil {
		destination = key.DestinationAllShards{}
	}

	query := sql
	// If the query is fully parsed, generate the query from the ast. Otherwise, use the original query
	if ddlStatement.IsFullyParsed() {
		query = sqlparser.String(ddlStatement)
	}

	return &engine.Send{
		Keyspace:          keyspace,
		TargetDestination: destination,
		Query:             query,
		IsDML:             false,
		SingleShardOnly:   false,
	}, nil
}

func buildOnlineDDLPlan(query string, ddlStatement sqlparser.DDLStatement, vschema ContextVSchema) (*engine.OnlineDDL, error) {
	_, keyspace, _, err := vschema.TargetDestination(ddlStatement.GetTable().Qualifier.String())
	if err != nil {
		return nil, err
	}
	// strategy and options will be computed in real time, on Execute()
	return &engine.OnlineDDL{
		Keyspace: keyspace,
		DDL:      ddlStatement,
		SQL:      query,
	}, nil
}

func buildVSchemaDDLPlan(ddlStmt sqlparser.DDLStatement, vschema ContextVSchema) (engine.Primitive, error) {
	stmt, ok := ddlStmt.(*sqlparser.DDL)
	if !ok {
		return nil, vterrors.Errorf(vtrpc.Code_INTERNAL, "Incorrect type %T", ddlStmt)
	}
	_, keyspace, _, err := vschema.TargetDestination(stmt.Table.Qualifier.String())
	if err != nil {
		return nil, err
	}
	return &engine.AlterVSchema{
		Keyspace: keyspace,
		DDL:      stmt,
	}, nil
}<|MERGE_RESOLUTION|>--- conflicted
+++ resolved
@@ -67,9 +67,7 @@
 		if err != nil {
 			return nil, err
 		}
-<<<<<<< HEAD
 		ddlStatement.SetTable("", ddlStatement.GetTable().Name.String())
-=======
 	case *sqlparser.CreateTable:
 		destination, keyspace, _, err = vschema.TargetDestination(ddlStatement.GetTable().Qualifier.String())
 		// Remove the keyspace name as the database name might be different.
@@ -79,7 +77,6 @@
 		}
 	default:
 		return nil, vterrors.Errorf(vtrpc.Code_INTERNAL, "BUG: unexpected statement type: %T", ddlStatement)
->>>>>>> 58fc28f2
 	}
 
 	if destination == nil {
