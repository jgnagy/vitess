--- conflicted
+++ resolved
@@ -192,10 +192,7 @@
 		return err
 	}
 	defer conn.Recycle()
-<<<<<<< HEAD
-=======
-
->>>>>>> 50b2f100
+
 	for _, ddl := range applyDDL {
 		_, err := conn.Exec(ctx, ddl, math.MaxInt32, false)
 		if mysql.IsSchemaApplyError(err) {
@@ -1182,20 +1179,13 @@
 		return
 	}
 	ctx := context.Background()
-<<<<<<< HEAD
-=======
-
->>>>>>> 50b2f100
 	if err := e.initSchema(ctx); err != nil {
 		log.Error(err)
 		return
 	}
-<<<<<<< HEAD
 	if err := e.retryTabletFailureMigrations(ctx); err != nil {
 		log.Error(err)
 	}
-=======
->>>>>>> 50b2f100
 	if err := e.scheduleNextMigration(ctx); err != nil {
 		log.Error(err)
 	}
