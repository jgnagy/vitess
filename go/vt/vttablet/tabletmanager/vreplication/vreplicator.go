/*
Copyright 2019 The Vitess Authors.

Licensed under the Apache License, Version 2.0 (the "License");
you may not use this file except in compliance with the License.
You may obtain a copy of the License at

    http://www.apache.org/licenses/LICENSE-2.0

Unless required by applicable law or agreed to in writing, software
distributed under the License is distributed on an "AS IS" BASIS,
WITHOUT WARRANTIES OR CONDITIONS OF ANY KIND, either express or implied.
See the License for the specific language governing permissions and
limitations under the License.
*/

package vreplication

import (
	"fmt"
	"strings"
	"time"

	"golang.org/x/net/context"

	"vitess.io/vitess/go/mysql"
	"vitess.io/vitess/go/sqltypes"
	"vitess.io/vitess/go/vt/binlog/binlogplayer"
	"vitess.io/vitess/go/vt/log"
	"vitess.io/vitess/go/vt/mysqlctl"

	binlogdatapb "vitess.io/vitess/go/vt/proto/binlogdata"
)

var (
	// idleTimeout is set to slightly above 1s, compared to heartbeatTime
	// set by VStreamer at slightly below 1s. This minimizes conflicts
	// between the two timeouts.
	idleTimeout         = 1100 * time.Millisecond
	dbLockRetryDelay    = 1 * time.Second
	relayLogMaxSize     = 30000
	relayLogMaxItems    = 1000
	copyTimeout         = 1 * time.Hour
	replicaLagTolerance = 10 * time.Second
)

// vreplicator provides the core logic to start vreplication streams
type vreplicator struct {
<<<<<<< HEAD
	id       uint32
	dbClient *vdbClient
	// source
	source          *binlogdatapb.BinlogSource
	sourceVStreamer VStreamerClient

	// target
	stats *binlogplayer.Stats

=======
	vre          *Engine
	id           uint32
	source       *binlogdatapb.BinlogSource
	sourceTablet *topodatapb.Tablet
	stats        *binlogplayer.Stats
	dbClient     *vdbClient
>>>>>>> f55a2ece
	// mysqld is used to fetch the local schema.
	mysqld mysqlctl.MysqlDaemon

	tableKeys map[string][]string
}

<<<<<<< HEAD
// newVReplicator creates a new vreplicator
func newVReplicator(id uint32, source *binlogdatapb.BinlogSource, sourceVStreamer VStreamerClient, stats *binlogplayer.Stats, dbClient binlogplayer.DBClient, mysqld mysqlctl.MysqlDaemon) *vreplicator {
	return &vreplicator{
		id:              id,
		source:          source,
		sourceVStreamer: sourceVStreamer,
		stats:           stats,
		dbClient:        newVDBClient(dbClient, stats),
		mysqld:          mysqld,
=======
func newVReplicator(id uint32, source *binlogdatapb.BinlogSource, sourceTablet *topodatapb.Tablet, stats *binlogplayer.Stats, dbClient binlogplayer.DBClient, mysqld mysqlctl.MysqlDaemon, vre *Engine) *vreplicator {
	return &vreplicator{
		vre:          vre,
		id:           id,
		source:       source,
		sourceTablet: sourceTablet,
		stats:        stats,
		dbClient:     newVDBClient(dbClient, stats),
		mysqld:       mysqld,
>>>>>>> f55a2ece
	}
}

// Replicate starts a vreplication stream.
func (vr *vreplicator) Replicate(ctx context.Context) error {
	tableKeys, err := vr.buildTableKeys()
	if err != nil {
		return err
	}
	vr.tableKeys = tableKeys

	for {
		settings, numTablesToCopy, err := vr.readSettings(ctx)
		if err != nil {
			return err
		}
		// If any of the operations below changed state to Stopped, we should return.
		if settings.State == binlogplayer.BlpStopped {
			return nil
		}

		switch {
		case numTablesToCopy != 0:
			if err := newVCopier(vr).copyNext(ctx, settings); err != nil {
				return err
			}
		case settings.StartPos.IsZero():
			if err := newVCopier(vr).initTablesForCopy(ctx); err != nil {
				return err
			}
		default:
			if err := vr.setState(binlogplayer.BlpRunning, ""); err != nil {
				return err
			}
			return newVPlayer(vr, settings, nil, mysql.Position{}).play(ctx)
		}
	}
}

func (vr *vreplicator) buildTableKeys() (map[string][]string, error) {
	schema, err := vr.mysqld.GetSchema(vr.dbClient.DBName(), []string{"/.*/"}, nil, false)
	if err != nil {
		return nil, err
	}
	tableKeys := make(map[string][]string)
	for _, td := range schema.TableDefinitions {
		if len(td.PrimaryKeyColumns) != 0 {
			tableKeys[td.Name] = td.PrimaryKeyColumns
		} else {
			tableKeys[td.Name] = td.Columns
		}
	}
	return tableKeys, nil
}

func (vr *vreplicator) readSettings(ctx context.Context) (settings binlogplayer.VRSettings, numTablesToCopy int64, err error) {
	settings, err = binlogplayer.ReadVRSettings(vr.dbClient, vr.id)
	if err != nil {
		return settings, numTablesToCopy, fmt.Errorf("error reading VReplication settings: %v", err)
	}

	query := fmt.Sprintf("select count(*) from _vt.copy_state where vrepl_id=%d", vr.id)
	qr, err := vr.dbClient.Execute(query)
	if err != nil {
		// If it's a not found error, create it.
		merr, isSQLErr := err.(*mysql.SQLError)
		if !isSQLErr || !(merr.Num == mysql.ERNoSuchTable || merr.Num == mysql.ERBadDb) {
			return settings, numTablesToCopy, err
		}
		log.Info("Looks like _vt.copy_state table may not exist. Trying to create... ")
		if _, merr := vr.dbClient.Execute(createCopyState); merr != nil {
			log.Errorf("Failed to ensure _vt.copy_state table exists: %v", merr)
			return settings, numTablesToCopy, err
		}
		// Redo the read.
		qr, err = vr.dbClient.Execute(query)
		if err != nil {
			return settings, numTablesToCopy, err
		}
	}
	if len(qr.Rows) == 0 || len(qr.Rows[0]) == 0 {
		return settings, numTablesToCopy, fmt.Errorf("unexpected result from %s: %v", query, qr)
	}
	numTablesToCopy, err = sqltypes.ToInt64(qr.Rows[0][0])
	if err != nil {
		return settings, numTablesToCopy, err
	}
	return settings, numTablesToCopy, nil
}

func (vr *vreplicator) setMessage(message string) error {
	vr.stats.History.Add(&binlogplayer.StatsHistoryRecord{
		Time:    time.Now(),
		Message: message,
	})
	query := fmt.Sprintf("update _vt.vreplication set message=%v where id=%v", encodeString(binlogplayer.MessageTruncate(message)), vr.id)
	if _, err := vr.dbClient.Execute(query); err != nil {
		return fmt.Errorf("could not set message: %v: %v", query, err)
	}
	return nil
}

func (vr *vreplicator) setState(state, message string) error {
	return binlogplayer.SetVReplicationState(vr.dbClient, vr.id, state, message)
}

func encodeString(in string) string {
	var buf strings.Builder
	sqltypes.NewVarChar(in).EncodeSQL(&buf)
	return buf.String()
}<|MERGE_RESOLUTION|>--- conflicted
+++ resolved
@@ -46,51 +46,29 @@
 
 // vreplicator provides the core logic to start vreplication streams
 type vreplicator struct {
-<<<<<<< HEAD
+	vre      *Engine
 	id       uint32
 	dbClient *vdbClient
 	// source
 	source          *binlogdatapb.BinlogSource
 	sourceVStreamer VStreamerClient
 
-	// target
 	stats *binlogplayer.Stats
-
-=======
-	vre          *Engine
-	id           uint32
-	source       *binlogdatapb.BinlogSource
-	sourceTablet *topodatapb.Tablet
-	stats        *binlogplayer.Stats
-	dbClient     *vdbClient
->>>>>>> f55a2ece
 	// mysqld is used to fetch the local schema.
-	mysqld mysqlctl.MysqlDaemon
-
+	mysqld    mysqlctl.MysqlDaemon
 	tableKeys map[string][]string
 }
 
-<<<<<<< HEAD
 // newVReplicator creates a new vreplicator
-func newVReplicator(id uint32, source *binlogdatapb.BinlogSource, sourceVStreamer VStreamerClient, stats *binlogplayer.Stats, dbClient binlogplayer.DBClient, mysqld mysqlctl.MysqlDaemon) *vreplicator {
+func newVReplicator(id uint32, source *binlogdatapb.BinlogSource, sourceVStreamer VStreamerClient, stats *binlogplayer.Stats, dbClient binlogplayer.DBClient, mysqld mysqlctl.MysqlDaemon, vre *Engine) *vreplicator {
 	return &vreplicator{
+		vre:             vre,
 		id:              id,
 		source:          source,
 		sourceVStreamer: sourceVStreamer,
 		stats:           stats,
 		dbClient:        newVDBClient(dbClient, stats),
 		mysqld:          mysqld,
-=======
-func newVReplicator(id uint32, source *binlogdatapb.BinlogSource, sourceTablet *topodatapb.Tablet, stats *binlogplayer.Stats, dbClient binlogplayer.DBClient, mysqld mysqlctl.MysqlDaemon, vre *Engine) *vreplicator {
-	return &vreplicator{
-		vre:          vre,
-		id:           id,
-		source:       source,
-		sourceTablet: sourceTablet,
-		stats:        stats,
-		dbClient:     newVDBClient(dbClient, stats),
-		mysqld:       mysqld,
->>>>>>> f55a2ece
 	}
 }
 
