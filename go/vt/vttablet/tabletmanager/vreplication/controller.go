--- conflicted
+++ resolved
@@ -184,24 +184,16 @@
 	}
 	defer dbClient.Close()
 
-<<<<<<< HEAD
 	var tablet *topodatapb.Tablet
 	if ct.source.GetExternalMysql() == "" {
+		log.Infof("trying to find a tablet eligible for vreplication. stream id: %v", ct.id)
 		tablet, err = ct.tabletPicker.PickForStreaming(ctx)
 		if err != nil {
 			return err
 		}
+		log.Infof("found a tablet eligible for vreplication. stream id: %v  tablet: %s", ct.id, tablet.Alias.String())
 		ct.sourceTablet.Set(tablet.Alias.String())
 	}
-=======
-	log.Infof("trying to find a tablet eligible for vreplication. stream id: %v", ct.id)
-	tablet, err := ct.tabletPicker.PickForStreaming(ctx)
-	if err != nil {
-		return err
-	}
-	log.Infof("found a tablet eligible for vreplication. stream id: %v  tablet: %s", ct.id, tablet.Alias.String())
-	ct.sourceTablet.Set(tablet.Alias.String())
->>>>>>> 02593cdd
 
 	switch {
 	case len(ct.source.Tables) > 0:
